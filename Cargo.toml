--- conflicted
+++ resolved
@@ -6,11 +6,8 @@
     "core/bin/server",
     "core/bin/prover",
     "core/bin/parse_pub_data",
-<<<<<<< HEAD
     "core/bin/event_listener",
-=======
     "core/bin/block_revert",
->>>>>>> 9bde5a64
 
     # Server micro-services
     "core/bin/zksync_api",
