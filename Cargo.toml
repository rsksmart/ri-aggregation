[workspace]
members = [
    "core/data_restore",
    "core/key_generator",
    "core/eth_client",
    "core/plasma",
    "core/server",
    "core/storage",
    "core/circuit",
    "core/models",
    "core/prover",
    "core/key_generator",
    "core/spec_test",
<<<<<<< HEAD
    "core/test-kit",
=======
    "core/testhelper",
>>>>>>> e86ffb01
]<|MERGE_RESOLUTION|>--- conflicted
+++ resolved
@@ -11,9 +11,6 @@
     "core/prover",
     "core/key_generator",
     "core/spec_test",
-<<<<<<< HEAD
+    "core/testhelper",
     "core/test-kit",
-=======
-    "core/testhelper",
->>>>>>> e86ffb01
 ]