[workspace]
members = [
    # Binaries
    "core/bin/data_restore",
    "core/bin/key_generator",
    "core/bin/server",
    "core/bin/prover",
    "core/bin/gen_token_add_contract",
    "core/bin/parse_pub_data",

    # Libraries
    "core/lib/circuit",
    "core/lib/eth_client",
<<<<<<< HEAD
    "core/lib/eth_signer",
    "core/lib/models",
    "core/lib/plasma",
=======
    "core/lib/types",
    "core/lib/state",
>>>>>>> 26e1bd3f
    "core/lib/storage",
    "core/lib/vlog",
    "core/lib/crypto",
    "core/lib/utils",
    "core/lib/basic_types",
    "core/lib/prover_utils",
    "core/lib/config",
    "core/lib/contracts",

    # Test infrastructure
    "core/tests/test_account",
    "core/tests/testkit",
    "core/tests/loadtest",

    # Infrastructure applications
    "infrastructure/tok_cli",

    # SDK section
    "sdk/zksync-rs",
]<|MERGE_RESOLUTION|>--- conflicted
+++ resolved
@@ -11,14 +11,9 @@
     # Libraries
     "core/lib/circuit",
     "core/lib/eth_client",
-<<<<<<< HEAD
     "core/lib/eth_signer",
-    "core/lib/models",
-    "core/lib/plasma",
-=======
     "core/lib/types",
     "core/lib/state",
->>>>>>> 26e1bd3f
     "core/lib/storage",
     "core/lib/vlog",
     "core/lib/crypto",
