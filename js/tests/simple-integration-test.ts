--- conflicted
+++ resolved
@@ -329,8 +329,8 @@
 (async () => {
     try {
         syncProvider = await Provider.newWebsocketProvider(process.env.WS_API_ADDR);
-        // const ERC20_ADDRESS = process.env.TEST_ERC20;
-        // const ERC20_SYMBOL = syncProvider.tokenSet.resolveTokenSymbol(ERC20_ADDRESS);
+        const ERC20_SYMBOL = "ERC20-1";
+        const ERC20_ADDRESS = syncProvider.tokenSet.resolveTokenAddress(ERC20_SYMBOL);
 
         const ethProxy = new ETHProxy(ethersProvider, syncProvider.contractAddress);
 
@@ -340,8 +340,6 @@
         ).connect(ethersProvider);
         const syncDepositorWallet = ethers.Wallet.createRandom().connect(ethersProvider);
         await (await ethWallet.sendTransaction({to: syncDepositorWallet.address, value: parseEther("0.5")})).wait();
-        // const erc20contract = new Contract(ERC20_ADDRESS, IERC20_INTERFACE, ethWallet);
-        // await (await erc20contract.transfer(syncDepositorWallet.address, parseEther("0.1"))).wait();
         const zksyncDepositorWallet = await Wallet.fromEthSigner(syncDepositorWallet, syncProvider);
 
         const syncWalletSigner = ethers.Wallet.createRandom().connect(ethersProvider);
@@ -373,18 +371,13 @@
 
         await testThrowingErrorOnTxFail(zksyncDepositorWallet);
 
-<<<<<<< HEAD
-=======
         apitype.deleteUnusedGenFiles();
         await apitype.checkStatusResponseType();
         await apitype.checkTestnetConfigResponseType();
 
         await moveFunds(contract, ethProxy, zksyncDepositorWallet, syncWallet, syncWallet2, ERC20_ADDRESS, "0.018");
         await moveFunds(contract, ethProxy, zksyncDepositorWallet, syncWallet, syncWallet2, ERC20_SYMBOL, "0.018");
->>>>>>> 90e97632
         await moveFunds(contract, ethProxy, zksyncDepositorWallet, syncWallet, syncWallet3, "ETH", "0.018");
-        // await moveFunds(contract, ethProxy, zksyncDepositorWallet, syncWallet, syncWallet2, ERC20_ADDRESS, "0.018");
-        // await moveFunds(contract, ethProxy, zksyncDepositorWallet, syncWallet, syncWallet2, ERC20_SYMBOL, "0.018");
 
         await syncProvider.disconnect();
     } catch (e) {
