--- conflicted
+++ resolved
@@ -8,15 +8,8 @@
 use log::*;
 use signal_hook::iterator::Signals;
 // Workspace deps
-<<<<<<< HEAD
-use models::node::config::{PROVER_GONE_TIMEOUT, PROVER_HEARTBEAT_INTERVAL};
+use models::node::config::PROVER_HEARTBEAT_INTERVAL;
 use prover::{client, read_circuit_params};
-=======
-use models::node::config::PROVER_HEARTBEAT_INTERVAL;
-use models::node::Engine;
-use models::prover_utils::read_circuit_proving_parameters;
-use prover::client;
->>>>>>> a262fd08
 use prover::{start, BabyProver};
 
 fn main() {
@@ -95,11 +88,6 @@
     // Handle prover exit errors.
     let err = exit_err_rx.recv();
     error!("prover exited with error: {:?}", err);
-<<<<<<< HEAD
-    client::ApiClient::new(&api_url, &worker_name)
-        .prover_stopped(prover_id)
-        .expect("failed to send prover stop request");
-=======
     {
         let prover_id = prover_id_arc.load(Ordering::SeqCst);
         if prover_id != ABSENT_PROVER_ID {
@@ -109,18 +97,4 @@
             }
         }
     }
-}
-
-fn read_from_key_dir(key_dir: String) -> groth16::Parameters<Engine> {
-    let path = {
-        let mut key_file_path = std::path::PathBuf::new();
-        key_file_path.push(&key_dir);
-        key_file_path.push(&format!("{}", models::params::block_size_chunks()));
-        key_file_path.push(&format!("{}", models::params::account_tree_depth()));
-        key_file_path.push(models::params::KEY_FILENAME);
-        key_file_path
-    };
-    debug!("Reading key from {}", path.to_string_lossy());
-    read_circuit_proving_parameters(&path).expect("Failed to read circuit parameters")
->>>>>>> a262fd08
 }