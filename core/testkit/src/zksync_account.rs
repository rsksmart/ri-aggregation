// Built-in imports
use std::{fmt, sync::Mutex};
// External uses
use bigdecimal::BigDecimal;
use web3::types::H256;
// Workspace uses
use crypto_exports::rand::{thread_rng, Rng};
use models::node::tx::{ChangePubKey, PackedEthSignature, TxSignature};
use models::node::{
    priv_key_from_fs, Address, Close, Nonce, PrivateKey, PubKeyHash, TokenId, Transfer, Withdraw,
};

/// Structure used to sign ZKSync transactions, keeps tracks of its nonce internally
pub struct ZksyncAccount {
    pub private_key: PrivateKey,
    pub pubkey_hash: PubKeyHash,
    pub address: Address,
    pub eth_private_key: H256,
    nonce: Mutex<Nonce>,
}

impl fmt::Debug for ZksyncAccount {
    fn fmt(&self, f: &mut fmt::Formatter<'_>) -> fmt::Result {
        // It is OK to disclose the private key contents for a testkit account.
        let mut pk_contents = Vec::new();
        self.private_key
            .write(&mut pk_contents)
            .expect("Failed writing the private key contents");

        f.debug_struct("ZksyncAccount")
            .field("private_key", &pk_contents)
            .field("address", &self.address)
            .field("eth_private_key", &self.eth_private_key)
            .field("nonce", &self.nonce)
            .finish()
    }
}

impl ZksyncAccount {
    /// Note: probably not secure, use for testing.
    pub fn rand() -> Self {
        let rng = &mut thread_rng();

        let pk = priv_key_from_fs(rng.gen());
        let (eth_pk, eth_address) = {
            let eth_pk = rng.gen::<[u8; 32]>().into();
            let eth_address;
            loop {
                if let Ok(address) = PackedEthSignature::address_from_private_key(&eth_pk) {
                    eth_address = address;
                    break;
                }
            }
            (eth_pk, eth_address)
        };
        Self::new(pk, 0, eth_address, eth_pk)
    }

    pub fn new(
        private_key: PrivateKey,
        nonce: Nonce,
        address: Address,
        eth_private_key: H256,
    ) -> Self {
        let pubkey_hash = PubKeyHash::from_privkey(&private_key);
        assert_eq!(
            address,
            PackedEthSignature::address_from_private_key(&eth_private_key)
                .expect("private key is incorrect"),
            "address should correspond to private key"
        );
        Self {
            address,
            private_key,
            pubkey_hash,
            eth_private_key,
            nonce: Mutex::new(nonce),
        }
    }

    pub fn nonce(&self) -> Nonce {
        let n = self.nonce.lock().unwrap();
        *n
    }

    pub fn set_nonce(&self, new_nonce: Nonce) {
        *self.nonce.lock().unwrap() = new_nonce;
    }

    #[allow(clippy::too_many_arguments)]
    pub fn sign_transfer(
        &self,
        token_id: TokenId,
        token_symbol: &str,
        amount: BigDecimal,
        fee: BigDecimal,
        to: &Address,
        nonce: Option<Nonce>,
        increment_nonce: bool,
    ) -> (Transfer, PackedEthSignature) {
        let mut stored_nonce = self.nonce.lock().unwrap();
        let transfer = Transfer::new_signed(
            self.address,
            *to,
            token_id,
            amount,
            fee,
<<<<<<< HEAD
            nonce: nonce.unwrap_or_else(|| *stored_nonce),
            signature: TxSignature::default(),
        };

        transfer.signature =
            TxSignature::sign_musig_rescue(&self.private_key, &transfer.get_bytes());
=======
            nonce.unwrap_or_else(|| *stored_nonce),
            &self.private_key,
        )
        .expect("Failed to sign transfer");
>>>>>>> 8f0eef8c

        if increment_nonce {
            *stored_nonce += 1;
        }

        let eth_signature = PackedEthSignature::sign(
            &self.eth_private_key,
            transfer.get_ethereum_sign_message(token_symbol).as_bytes(),
        )
        .expect("Signing the transfer unexpectedly failed");
        (transfer, eth_signature)
    }

    #[allow(clippy::too_many_arguments)]
    pub fn sign_withdraw(
        &self,
        token_id: TokenId,
        token_symbol: &str,
        amount: BigDecimal,
        fee: BigDecimal,
        eth_address: &Address,
        nonce: Option<Nonce>,
        increment_nonce: bool,
    ) -> (Withdraw, PackedEthSignature) {
        let mut stored_nonce = self.nonce.lock().unwrap();
        let withdraw = Withdraw::new_signed(
            self.address,
            *eth_address,
            token_id,
            amount,
            fee,
<<<<<<< HEAD
            nonce: nonce.unwrap_or_else(|| *stored_nonce),
            signature: TxSignature::default(),
        };
        withdraw.signature =
            TxSignature::sign_musig_rescue(&self.private_key, &withdraw.get_bytes());
=======
            nonce.unwrap_or_else(|| *stored_nonce),
            &self.private_key,
        )
        .expect("Failed to sign withdraw");
>>>>>>> 8f0eef8c

        if increment_nonce {
            *stored_nonce += 1;
        }

        let eth_signature = PackedEthSignature::sign(
            &self.eth_private_key,
            withdraw.get_ethereum_sign_message(token_symbol).as_bytes(),
        )
        .expect("Signing the withdraw unexpectedly failed");
        (withdraw, eth_signature)
    }

    pub fn sign_close(&self, nonce: Option<Nonce>, increment_nonce: bool) -> Close {
        let mut stored_nonce = self.nonce.lock().unwrap();
        let mut close = Close {
            account: self.address,
            nonce: nonce.unwrap_or_else(|| *stored_nonce),
            signature: TxSignature::default(),
        };
<<<<<<< HEAD
        close.signature = TxSignature::sign_musig_rescue(&self.private_key, &close.get_bytes());
=======
        close.signature = TxSignature::sign_musig(&self.private_key, &close.get_bytes());
>>>>>>> 8f0eef8c

        if increment_nonce {
            *stored_nonce += 1;
        }
        close
    }

    pub fn create_change_pubkey_tx(
        &self,
        nonce: Option<Nonce>,
        increment_nonce: bool,
        auth_onchain: bool,
    ) -> ChangePubKey {
        let mut stored_nonce = self.nonce.lock().unwrap();
        let nonce = nonce.unwrap_or_else(|| *stored_nonce);
        let eth_signature = if auth_onchain {
            None
        } else {
            let sign_bytes = ChangePubKey::get_eth_signed_data(nonce, &self.pubkey_hash)
                .expect("Failed to construct change pubkey signed message.");
            let eth_signature = PackedEthSignature::sign(&self.eth_private_key, &sign_bytes)
                .expect("Signature should succeed");
            Some(eth_signature)
        };
        let change_pubkey = ChangePubKey {
            account: self.address,
            new_pk_hash: self.pubkey_hash.clone(),
            nonce,
            eth_signature,
        };

        if !auth_onchain {
            assert!(
                change_pubkey.verify_eth_signature() == Some(self.address),
                "eth signature is incorrect"
            );
        }

        if increment_nonce {
            *stored_nonce += 1;
        }

        change_pubkey
    }
}<|MERGE_RESOLUTION|>--- conflicted
+++ resolved
@@ -105,19 +105,10 @@
             token_id,
             amount,
             fee,
-<<<<<<< HEAD
-            nonce: nonce.unwrap_or_else(|| *stored_nonce),
-            signature: TxSignature::default(),
-        };
-
-        transfer.signature =
-            TxSignature::sign_musig_rescue(&self.private_key, &transfer.get_bytes());
-=======
             nonce.unwrap_or_else(|| *stored_nonce),
             &self.private_key,
         )
         .expect("Failed to sign transfer");
->>>>>>> 8f0eef8c
 
         if increment_nonce {
             *stored_nonce += 1;
@@ -149,18 +140,10 @@
             token_id,
             amount,
             fee,
-<<<<<<< HEAD
-            nonce: nonce.unwrap_or_else(|| *stored_nonce),
-            signature: TxSignature::default(),
-        };
-        withdraw.signature =
-            TxSignature::sign_musig_rescue(&self.private_key, &withdraw.get_bytes());
-=======
             nonce.unwrap_or_else(|| *stored_nonce),
             &self.private_key,
         )
         .expect("Failed to sign withdraw");
->>>>>>> 8f0eef8c
 
         if increment_nonce {
             *stored_nonce += 1;
@@ -181,11 +164,7 @@
             nonce: nonce.unwrap_or_else(|| *stored_nonce),
             signature: TxSignature::default(),
         };
-<<<<<<< HEAD
-        close.signature = TxSignature::sign_musig_rescue(&self.private_key, &close.get_bytes());
-=======
         close.signature = TxSignature::sign_musig(&self.private_key, &close.get_bytes());
->>>>>>> 8f0eef8c
 
         if increment_nonce {
             *stored_nonce += 1;
