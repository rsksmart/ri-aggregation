--- conflicted
+++ resolved
@@ -18,14 +18,9 @@
 
 serde = "1.0.90"
 ethabi = "14.0.0"
-<<<<<<< HEAD
-web3 = "0.15.0"
 sha3 = "0.9.1"
-parity-crypto = {version = "0.8.0", features = ["publickey"] }
-=======
 web3 = "0.16.0"
 parity-crypto = {version = "0.8", features = ["publickey"] }
->>>>>>> f59e1548
 hex = "0.4"
 
 anyhow = "1.0"
