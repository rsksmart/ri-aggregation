--- conflicted
+++ resolved
@@ -10,7 +10,7 @@
 categories = ["cryptography"]
 
 [dependencies]
-models = { path = "../models", version = "0.0.1" }
+types = { path = "../types", version = "0.0.1" }
 eth_signer = { path = "../eth_signer", version = "0.1.0" }
 
 serde = "1.0.90"
@@ -19,9 +19,4 @@
 parity-crypto = {version = "0.6.2", features = ["publickey"] }
 rlp = "0.4.5"
 log = "0.4"
-<<<<<<< HEAD
-failure = "0.1"
-thiserror = "1.0"
-=======
 anyhow = "1.0"
->>>>>>> 26e1bd3f
