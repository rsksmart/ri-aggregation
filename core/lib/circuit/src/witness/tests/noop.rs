// External deps
use zksync_crypto::franklin_crypto::{
    alt_babyjubjub::AltJubjubBn256,
    bellman::pairing::{
        bn256::{Bn256, Fr},
        ff::{Field, PrimeField},
    },
    eddsa::{PrivateKey, PublicKey},
    jubjub::FixedGenerators,
    rescue::bn256::Bn256RescueParams,
};
use zksync_crypto::rand::{Rng, SeedableRng, XorShiftRng};
// Workspace deps
use zksync_crypto::{
    circuit::{
        account::{Balance, CircuitAccount, CircuitAccountTree, CircuitBalanceTree},
        utils::pub_key_hash_fe,
    },
    merkle_tree::RescueHasher,
    params::{self, account_tree_depth, used_account_subtree_depth},
};
use zksync_types::{AccountId, BlockNumber};

// Local deps
use crate::{
    circuit::ZkSyncCircuit,
    witness::{
        noop::noop_operation,
        tests::test_utils::{check_circuit, check_circuit_non_panicking},
        utils::{apply_fee, get_audits, get_used_subtree_root_hash, public_data_commitment},
        WitnessBuilder,
    },
};
use zksync_crypto::params::CHUNK_BIT_WIDTH;
use zksync_types::operations::NoopOp;

/// Creates a random private key and returns a public key hash for it.
fn generate_pubkey_hash(
    rng: &mut XorShiftRng,
    p_g: FixedGenerators,
    jubjub_params: &AltJubjubBn256,
    phasher: &RescueHasher<Bn256>,
) -> Fr {
    let sk = PrivateKey::<Bn256>(rng.gen());
    let pk = PublicKey::from_private(&sk, p_g, jubjub_params);
    pub_key_hash_fe(&pk, phasher)
}

fn insert_validator(
    tree: &mut CircuitAccountTree,
    rng: &mut XorShiftRng,
    p_g: FixedGenerators,
    jubjub_params: &AltJubjubBn256,
    phasher: &RescueHasher<Bn256>,
) -> (u32, Fr, Vec<Option<Fr>>) {
    // Validator account credentials
    let validator_address_number = 7;
    let validator_address = Fr::from_str(&validator_address_number.to_string()).unwrap();
    let validator_pub_key_hash = generate_pubkey_hash(rng, p_g, &jubjub_params, &phasher);

    // Create a validator account as an account tree leaf.
    let validator_leaf = CircuitAccount::<Bn256> {
        subtree: CircuitBalanceTree::new(params::balance_tree_depth()),
        nonce: Fr::zero(),
        pub_key_hash: validator_pub_key_hash,
        address: Fr::zero(),
    };

    // Initialize all the validator balances as 0.
    let empty_balance = Some(Fr::zero());
    let validator_balances = vec![empty_balance; params::total_tokens()];

    // Insert account into tree.
    tree.insert(validator_address_number, validator_leaf);

    (
        validator_address_number,
        validator_address,
        validator_balances,
    )
}

fn insert_sender(
    tree: &mut CircuitAccountTree,
    rng: &mut XorShiftRng,
    p_g: FixedGenerators,
    jubjub_params: &AltJubjubBn256,
    phasher: &RescueHasher<Bn256>,
) {
    let sender_address: u32 = rng.gen::<u32>() % 2u32.pow(used_account_subtree_depth() as u32);
    let sender_balance_token_id: u32 = 2;
    let sender_balance_value: u128 = 2000;
    let sender_balance = Fr::from_str(&sender_balance_value.to_string()).unwrap();
    let sender_pub_key_hash = generate_pubkey_hash(rng, p_g, &jubjub_params, &phasher);

    // Create a sender account as an account tree leaf.
    // Balance tree of this account will only contain one token with non-zero amount of funds.
    let mut sender_balance_tree = CircuitBalanceTree::new(params::balance_tree_depth());
    sender_balance_tree.insert(
        sender_balance_token_id,
        Balance {
            value: sender_balance,
        },
    );

    let sender_leaf_initial = CircuitAccount::<Bn256> {
        subtree: sender_balance_tree,
        nonce: Fr::zero(),
        pub_key_hash: sender_pub_key_hash,
        address: Fr::zero(),
    };

    // Insert both accounts into a tree.
    tree.insert(sender_address, sender_leaf_initial);
}

/// Low-level test for circuit based on a non-operation execution.
/// In this test we manually create an account tree, add a validator account,
/// an account with a non-zero balance in tokens, and apply
/// a `noop` operation to the validator account.
/// After that, we check that circuit doesn't contain any unsatisfied constraints.
#[test]
#[ignore]
fn test_noop() {
    let mut circuit_account_tree = CircuitAccountTree::new(account_tree_depth());
    circuit_account_tree.insert(0, CircuitAccount::default());

<<<<<<< HEAD
    let timestamp = 0xffbbccddeeff1122u64;
    let mut witness_accum = WitnessBuilder::new(&mut circuit_account_tree, 0, 1, timestamp);
=======
    let mut witness_accum =
        WitnessBuilder::new(&mut circuit_account_tree, AccountId(0), BlockNumber(1));
>>>>>>> 9bdf9140
    witness_accum.extend_pubdata_with_noops(1);
    witness_accum.collect_fees(&[]);
    witness_accum.calculate_pubdata_commitment();

    let circuit_instance = witness_accum.into_circuit_instance();
    // Check that there are no unsatisfied constraints.
    check_circuit(circuit_instance);
}

/// Test for the incorrect values being fed to the circuit via the provided
/// pubdata.
///
/// The following checks are performed:
/// - Incorrect old root hash in `pub_data_commitment`,
/// - Incorrect new root hash in `pub_data_commitment`,
/// - Incorrect old root hash in `ZkSyncCircuit`,
/// - Incorrect old root hash in both `pub_data_commitment` and `ZkSyncCircuit` (same value),
/// - Incorrect validator address in pubdata,
/// - Incorrect block number in pubdata.
///
/// All these checks are implemented within one test to reduce the overhead of the
/// circuit initialization.
#[test]
#[ignore]
fn incorrect_circuit_pubdata() {
    // ----------
    // Test setup
    // ----------

    // Cryptographic utilities initialization.
    let jubjub_params = &AltJubjubBn256::new();
    let rescue_params = &Bn256RescueParams::new_checked_2_into_1();
    let p_g = FixedGenerators::SpendingKeyGenerator;
    let rng = &mut XorShiftRng::from_seed([0x3dbe_6258, 0x8d31_3d76, 0x3237_db17, 0xe5bc_0654]);
    let phasher = RescueHasher::<Bn256>::default();

    let timestamp = Fr::from_str(&rng.gen::<u64>().to_string()).unwrap();

    // Account tree, which we'll manually fill
    let mut tree: CircuitAccountTree = CircuitAccountTree::new(params::account_tree_depth());

    // We'll create one block with number 1
    let block_number = Fr::from_str("1").unwrap();

    // Validator account credentials
    let (validator_address_number, validator_address, validator_balances) =
        insert_validator(&mut tree, rng, p_g, &jubjub_params, &phasher);

    // Insert sender into a tree.
    insert_sender(&mut tree, rng, p_g, &jubjub_params, &phasher);

    // Perform the `noop` operation and collect the data required for circuit instance creation.
    let operation = noop_operation(&tree, validator_address_number);
    let (_, validator_account_witness) = apply_fee(&mut tree, validator_address_number, 0, 0);
    let (validator_audit_path, _) = get_audits(&tree, validator_address_number, 0);

    let correct_hash = tree.root_hash();
    let incorrect_hash = Default::default();

    // ---------------------
    // Incorrect hash values
    // ---------------------

    // Test vector of the following values:
    // (pub data old root hash), (pub data new root hash),
    // (circuit old root hash), (expected error message)
    let test_vector = vec![
        (
            incorrect_hash,
            correct_hash,
            correct_hash,
            "external data hash equality",
        ),
        (
            correct_hash,
            incorrect_hash,
            correct_hash,
            "external data hash equality",
        ),
        (
            correct_hash,
            correct_hash,
            incorrect_hash,
            "old_root contains initial_used_subtree_root",
        ),
        (
            incorrect_hash,
            correct_hash,
            incorrect_hash,
            "old_root contains initial_used_subtree_root",
        ),
    ];

    for (pubdata_old_hash, pubdata_new_hash, circuit_old_hash, expected_msg) in test_vector {
        let public_data_commitment = public_data_commitment::<Bn256>(
            &[false; NoopOp::CHUNKS * CHUNK_BIT_WIDTH],
            Some(pubdata_old_hash),
            Some(pubdata_new_hash),
            Some(validator_address),
            Some(block_number),
            Some(timestamp),
            &[false; NoopOp::CHUNKS * 8],
        );

        let circuit_instance = ZkSyncCircuit {
            rescue_params,
            jubjub_params,
            old_root: Some(circuit_old_hash),
            initial_used_subtree_root: Some(get_used_subtree_root_hash(&tree)),
            operations: vec![operation.clone()],
            pub_data_commitment: Some(public_data_commitment),
            block_number: Some(block_number),
            validator_account: validator_account_witness.clone(),
            validator_address: Some(validator_address),
            validator_balances: validator_balances.clone(),
            validator_audit_path: validator_audit_path.clone(),
            block_timestamp: Some(timestamp),
        };

        let error = check_circuit_non_panicking(circuit_instance)
            .expect_err("Hash check: Incorrect pubdata values should lead to an error");

        assert!(
            error.contains(expected_msg),
            "Hash check: Got error message '{}', but expected '{}'",
            error,
            expected_msg
        );
    }

    // ---------------------------
    // Incorrect validator address
    // ---------------------------

    let pub_data_commitment = public_data_commitment::<Bn256>(
        &[false; NoopOp::CHUNKS * CHUNK_BIT_WIDTH],
        Some(tree.root_hash()),
        Some(tree.root_hash()),
        Some(Default::default()),
        Some(block_number),
        Some(timestamp),
        &[false; NoopOp::CHUNKS * 8],
    );

    let circuit_instance = ZkSyncCircuit {
        rescue_params,
        jubjub_params,
        old_root: Some(tree.root_hash()),
        initial_used_subtree_root: Some(get_used_subtree_root_hash(&tree)),
        operations: vec![operation.clone()],
        pub_data_commitment: Some(pub_data_commitment),
        block_number: Some(block_number),
        validator_account: validator_account_witness.clone(),
        validator_address: Some(validator_address),
        validator_balances: validator_balances.clone(),
        validator_audit_path: validator_audit_path.clone(),
        block_timestamp: Some(timestamp),
    };

    // Validator address is a part of pubdata, which is used to calculate the new root hash,
    // so the hash value will not match expected one.
    // For details see `circuit.rs`.
    let expected_msg = "enforce external data hash equality";

    let error = check_circuit_non_panicking(circuit_instance)
        .expect_err("Validator address: Incorrect pubdata values should lead to an error");

    assert!(
        error.contains(expected_msg),
        "Validator address: Got error message '{}', but expected '{}'",
        error,
        expected_msg
    );

    // ----------------------
    // Incorrect block number
    // ----------------------

    let incorrect_block_number = Fr::from_str("2").unwrap();
    let pub_data_commitment = public_data_commitment::<Bn256>(
        &[false; NoopOp::CHUNKS * CHUNK_BIT_WIDTH],
        Some(tree.root_hash()),
        Some(tree.root_hash()),
        Some(validator_address),
        Some(incorrect_block_number),
        Some(timestamp),
        &[false; NoopOp::CHUNKS * 8],
    );

    let circuit_instance = ZkSyncCircuit {
        rescue_params,
        jubjub_params,
        old_root: Some(tree.root_hash()),
        initial_used_subtree_root: Some(get_used_subtree_root_hash(&tree)),
        operations: vec![operation],
        pub_data_commitment: Some(pub_data_commitment),
        block_number: Some(block_number),
        validator_account: validator_account_witness,
        validator_address: Some(validator_address),
        validator_balances,
        validator_audit_path,
        block_timestamp: Some(timestamp),
    };

    // Block number is a part of pubdata, which is used to calculate the new root hash,
    // so the hash value will not match expected one.
    // For details see `circuit.rs`.
    let expected_msg = "enforce external data hash equality";

    let error = check_circuit_non_panicking(circuit_instance)
        .expect_err("Validator address: Incorrect pubdata values should lead to an error");

    assert!(
        error.contains(expected_msg),
        "Validator address: Got error message '{}', but expected '{}'",
        error,
        expected_msg
    );
}<|MERGE_RESOLUTION|>--- conflicted
+++ resolved
@@ -125,13 +125,13 @@
     let mut circuit_account_tree = CircuitAccountTree::new(account_tree_depth());
     circuit_account_tree.insert(0, CircuitAccount::default());
 
-<<<<<<< HEAD
     let timestamp = 0xffbbccddeeff1122u64;
-    let mut witness_accum = WitnessBuilder::new(&mut circuit_account_tree, 0, 1, timestamp);
-=======
-    let mut witness_accum =
-        WitnessBuilder::new(&mut circuit_account_tree, AccountId(0), BlockNumber(1));
->>>>>>> 9bdf9140
+    let mut witness_accum = WitnessBuilder::new(
+        &mut circuit_account_tree,
+        AccountId(0),
+        BlockNumber(1),
+        timestamp,
+    );
     witness_accum.extend_pubdata_with_noops(1);
     witness_accum.collect_fees(&[]);
     witness_accum.calculate_pubdata_commitment();
