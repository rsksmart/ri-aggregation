--- conflicted
+++ resolved
@@ -1974,7 +1974,6 @@
             serialized_tx_bits,
             &op_data,
         )?;
-<<<<<<< HEAD
         let is_old_serialized_tx_correct = verify_signature_message_construction(
             cs.namespace(|| "is_old_serialized_tx_correct"),
             serialized_tx_bits_old,
@@ -1986,10 +1985,7 @@
             &[is_new_serialized_tx_correct, is_old_serialized_tx_correct],
         )?;
 
-        log::debug!(
-=======
         vlog::debug!(
->>>>>>> 9bdf9140
             "is_serialized_tx_correct: {:?}",
             is_serialized_tx_correct.get_value()
         );
