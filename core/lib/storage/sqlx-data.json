{
  "db": "PostgreSQL",
  "00783f36828b4d40330919774be08d091afffff24095e5c2ca47c93af29ee7bd": {
    "query": "SELECT count(*) as \"count!\" FROM aggregate_operations WHERE action_type = $1 AND confirmed = $2",
    "describe": {
      "columns": [
        {
          "ordinal": 0,
          "name": "count!",
          "type_info": "Int8"
        }
      ],
      "parameters": {
        "Left": [
          "Text",
          "Bool"
        ]
      },
      "nullable": [
        null
      ]
    }
  },
  "013bb5d51eb4f646172b6ca9dbf0704db0150147957923144e394810b574248b": {
    "query": "SELECT max(to_block) FROM aggregate_operations WHERE action_type = $1 AND confirmed IS DISTINCT FROM $2",
    "describe": {
      "columns": [
        {
          "ordinal": 0,
          "name": "max",
          "type_info": "Int8"
        }
      ],
      "parameters": {
        "Left": [
          "Text",
          "Bool"
        ]
      },
      "nullable": [
        null
      ]
    }
  },
  "016aecf9d717ed60a6b650315e6209463f60f9ccfe842fddb97795bf55746fe9": {
    "query": "\n                    WITH block_details AS (\n                        WITH aggr_comm AS (\n                            SELECT \n                                aggregate_operations.created_at, \n                                eth_operations.final_hash, \n                                commit_aggregated_blocks_binding.block_number \n                            FROM aggregate_operations\n                                INNER JOIN commit_aggregated_blocks_binding ON aggregate_operations.id = commit_aggregated_blocks_binding.op_id\n                                INNER JOIN eth_aggregated_ops_binding ON aggregate_operations.id = eth_aggregated_ops_binding.op_id\n                                INNER JOIN eth_operations ON eth_operations.id = eth_aggregated_ops_binding.eth_op_id\n                            WHERE aggregate_operations.confirmed = true \n                        )\n                        , aggr_exec as (\n                             SELECT \n                                aggregate_operations.created_at, \n                                eth_operations.final_hash, \n                                execute_aggregated_blocks_binding.block_number \n                            FROM aggregate_operations\n                                INNER JOIN execute_aggregated_blocks_binding ON aggregate_operations.id = execute_aggregated_blocks_binding.op_id\n                                INNER JOIN eth_aggregated_ops_binding ON aggregate_operations.id = eth_aggregated_ops_binding.op_id\n                                INNER JOIN eth_operations ON eth_operations.id = eth_aggregated_ops_binding.eth_op_id\n                            WHERE aggregate_operations.confirmed = true \n                        )\n                        SELECT\n                            blocks.number AS details_block_number,\n                            committed.final_hash AS commit_tx_hash,\n                            verified.final_hash AS verify_tx_hash\n                        FROM blocks\n                                INNER JOIN aggr_comm committed ON blocks.number = committed.block_number\n                                LEFT JOIN aggr_exec verified ON blocks.number = verified.block_number\n                        )\n                    SELECT\n                        block_number, \n                        block_index as \"block_index?\",\n                        tx_hash,\n                        success,\n                        fail_reason as \"fail_reason?\",\n                        details.commit_tx_hash as \"commit_tx_hash?\",\n                        details.verify_tx_hash as \"verify_tx_hash?\"\n                    FROM executed_transactions\n                    LEFT JOIN block_details details ON details.details_block_number = executed_transactions.block_number\n                    WHERE (\n                        (primary_account_address = $1 OR from_account = $1 OR to_account = $1)\n                        AND (\n                            block_number = $2 AND (\n                                COALESCE(block_index, -1) >= $3\n                            ) OR (\n                                block_number > $2\n                            )\n                        )\n                    )\n                    ORDER BY block_number ASC, COALESCE(block_index, -1) ASC\n                    LIMIT $4\n                    ",
    "describe": {
      "columns": [
        {
          "ordinal": 0,
          "name": "block_number",
          "type_info": "Int8"
        },
        {
          "ordinal": 1,
          "name": "block_index?",
          "type_info": "Int4"
        },
        {
          "ordinal": 2,
          "name": "tx_hash",
          "type_info": "Bytea"
        },
        {
          "ordinal": 3,
          "name": "success",
          "type_info": "Bool"
        },
        {
          "ordinal": 4,
          "name": "fail_reason?",
          "type_info": "Text"
        },
        {
          "ordinal": 5,
          "name": "commit_tx_hash?",
          "type_info": "Bytea"
        },
        {
          "ordinal": 6,
          "name": "verify_tx_hash?",
          "type_info": "Bytea"
        }
      ],
      "parameters": {
        "Left": [
          "Bytea",
          "Int8",
          "Int4",
          "Int8"
        ]
      },
      "nullable": [
        false,
        true,
        false,
        false,
        true,
        true,
        true
      ]
    }
  },
  "04069d09246f16a6d03be04decaa05456556dc05b964adea34742af0eaef91aa": {
    "query": "\n                    SELECT * FROM tokens\n                    WHERE symbol = $1\n                    LIMIT 1\n                    ",
    "describe": {
      "columns": [
        {
          "ordinal": 0,
          "name": "id",
          "type_info": "Int4"
        },
        {
          "ordinal": 1,
          "name": "address",
          "type_info": "Text"
        },
        {
          "ordinal": 2,
          "name": "symbol",
          "type_info": "Text"
        },
        {
          "ordinal": 3,
          "name": "decimals",
          "type_info": "Int2"
        }
      ],
      "parameters": {
        "Left": [
          "Text"
        ]
      },
      "nullable": [
        false,
        false,
        false,
        false
      ]
    }
  },
  "06eb41e0b8385c6875b0355660a43e633172e01a20dcb3d81b4f47e4b70705c4": {
    "query": "INSERT INTO mempool_txs (tx_hash, tx, created_at, eth_sign_data, batch_id)\n            VALUES ($1, $2, $3, $4, $5)",
    "describe": {
      "columns": [],
      "parameters": {
        "Left": [
          "Text",
          "Jsonb",
          "Timestamptz",
          "Jsonb",
          "Int8"
        ]
      },
      "nullable": []
    }
  },
  "088013a67d0b8118980a606386ff38b394a26abfed0f209d17a6a583a297679b": {
    "query": "\n                SELECT * FROM account_creates\n                WHERE account_id = $1 AND block_number > $2\n            ",
    "describe": {
      "columns": [
        {
          "ordinal": 0,
          "name": "account_id",
          "type_info": "Int8"
        },
        {
          "ordinal": 1,
          "name": "is_create",
          "type_info": "Bool"
        },
        {
          "ordinal": 2,
          "name": "block_number",
          "type_info": "Int8"
        },
        {
          "ordinal": 3,
          "name": "address",
          "type_info": "Bytea"
        },
        {
          "ordinal": 4,
          "name": "nonce",
          "type_info": "Int8"
        },
        {
          "ordinal": 5,
          "name": "update_order_id",
          "type_info": "Int4"
        }
      ],
      "parameters": {
        "Left": [
          "Int8",
          "Int8"
        ]
      },
      "nullable": [
        false,
        false,
        false,
        false,
        false,
        false
      ]
    }
  },
  "0c9fc29aabfefa38588a298002e7a60c0c6cf578f7a305e8e7f58695651662dc": {
    "query": "UPDATE prover_job_queue\n            SET (updated_at, updated_by) = (now(), $1)\n            WHERE id = $2",
    "describe": {
      "columns": [],
      "parameters": {
        "Left": [
          "Text",
          "Int4"
        ]
      },
      "nullable": []
    }
  },
  "0ce7ffaee2c0f1d90d1e206dd848a0a7970982f92b09872285ece9d24de1770f": {
    "query": "\n            SELECT * FROM account_tree_cache\n            WHERE block = $1\n            ",
    "describe": {
      "columns": [
        {
          "ordinal": 0,
          "name": "block",
          "type_info": "Int8"
        },
        {
          "ordinal": 1,
          "name": "tree_cache",
          "type_info": "Text"
        }
      ],
      "parameters": {
        "Left": [
          "Int8"
        ]
      },
      "nullable": [
        false,
        false
      ]
    }
  },
  "0d173d7985eb999966305a7186ec7d865481b764ba2f666f7b502d7cc33a83ad": {
    "query": "\n            WITH aggr_comm AS (\n                SELECT \n                   aggregate_operations.confirmed, \n                   commit_aggregated_blocks_binding.block_number \n               FROM aggregate_operations\n                   INNER JOIN commit_aggregated_blocks_binding ON aggregate_operations.id = commit_aggregated_blocks_binding.op_id\n               WHERE aggregate_operations.confirmed = true \n           ), aggr_exec AS (\n                SELECT \n                   aggregate_operations.confirmed, \n                   execute_aggregated_blocks_binding.block_number \n               FROM aggregate_operations\n                   INNER JOIN execute_aggregated_blocks_binding ON aggregate_operations.id = execute_aggregated_blocks_binding.op_id\n               WHERE aggregate_operations.confirmed = true \n            ), transactions as (\n                select\n                    *\n                from (\n                    select\n                        concat_ws(',', block_number, block_index) as tx_id,\n                        tx,\n                        'sync-tx:' || encode(tx_hash, 'hex') as hash,\n                        null as pq_id,\n                        null as eth_block,\n                        success,\n                        fail_reason,\n                        block_number,\n                        created_at\n                    from\n                        executed_transactions\n                    where\n                        (\n                            from_account = $1\n                            or\n                            to_account = $1\n                            or\n                            primary_account_address = $1\n                        )\n                        and\n                        (block_number BETWEEN $3 AND $4 or (block_number = $2 and block_index BETWEEN $5 AND $6))\n                    union all\n                    select\n                        concat_ws(',', block_number, block_index) as tx_id,\n                        operation as tx,\n                        '0x' || encode(eth_hash, 'hex') as hash,\n                        priority_op_serialid as pq_id,\n                        eth_block,\n                        true as success,\n                        null as fail_reason,\n                        block_number,\n                        created_at\n                    from \n                        executed_priority_operations\n                    where \n                        (\n                            from_account = $1\n                            or\n                            to_account = $1\n                        )\n                        and\n                        (block_number BETWEEN $3 AND $4 or (block_number = $2 and block_index BETWEEN $5 AND $6))\n                    ) t\n                order by\n                    block_number desc, created_at desc\n                limit \n                    $7\n            )\n            select\n                tx_id as \"tx_id!\",\n                hash as \"hash?\",\n                eth_block as \"eth_block?\",\n                pq_id as \"pq_id?\",\n                tx as \"tx!\",\n                success as \"success?\",\n                fail_reason as \"fail_reason?\",\n                true as \"commited!\",\n                coalesce(verified.confirmed, false) as \"verified!\",\n                created_at as \"created_at!\"\n            from transactions\n            left join aggr_comm committed on\n                committed.block_number = transactions.block_number AND committed.confirmed = true\n            left join aggr_exec verified on\n                verified.block_number = transactions.block_number AND verified.confirmed = true\n            order by transactions.block_number desc, created_at desc\n            ",
    "describe": {
      "columns": [
        {
          "ordinal": 0,
          "name": "tx_id!",
          "type_info": "Text"
        },
        {
          "ordinal": 1,
          "name": "hash?",
          "type_info": "Text"
        },
        {
          "ordinal": 2,
          "name": "eth_block?",
          "type_info": "Int8"
        },
        {
          "ordinal": 3,
          "name": "pq_id?",
          "type_info": "Int8"
        },
        {
          "ordinal": 4,
          "name": "tx!",
          "type_info": "Jsonb"
        },
        {
          "ordinal": 5,
          "name": "success?",
          "type_info": "Bool"
        },
        {
          "ordinal": 6,
          "name": "fail_reason?",
          "type_info": "Text"
        },
        {
          "ordinal": 7,
          "name": "commited!",
          "type_info": "Bool"
        },
        {
          "ordinal": 8,
          "name": "verified!",
          "type_info": "Bool"
        },
        {
          "ordinal": 9,
          "name": "created_at!",
          "type_info": "Timestamptz"
        }
      ],
      "parameters": {
        "Left": [
          "Bytea",
          "Int8",
          "Int8",
          "Int8",
          "Int4",
          "Int4",
          "Int8"
        ]
      },
      "nullable": [
        null,
        null,
        null,
        null,
        null,
        null,
        null,
        null,
        null,
        null
      ]
    }
  },
  "0d6babe453e10d8fd58e15eaac7b77d9d5ad315b84d36c66f7abb414202666d1": {
    "query": "INSERT INTO eth_unprocessed_aggregated_ops (op_id)\n                VALUES ($1)",
    "describe": {
      "columns": [],
      "parameters": {
        "Left": [
          "Int8"
        ]
      },
      "nullable": []
    }
  },
  "0e390d0f58d24733d76253da2e4d9c9a0f5c96702d164fe3ad64af8aec43ee49": {
    "query": "\n                SELECT * FROM account_balance_updates\n                WHERE account_id = $1 AND block_number > $2\n            ",
    "describe": {
      "columns": [
        {
          "ordinal": 0,
          "name": "balance_update_id",
          "type_info": "Int4"
        },
        {
          "ordinal": 1,
          "name": "account_id",
          "type_info": "Int8"
        },
        {
          "ordinal": 2,
          "name": "block_number",
          "type_info": "Int8"
        },
        {
          "ordinal": 3,
          "name": "coin_id",
          "type_info": "Int4"
        },
        {
          "ordinal": 4,
          "name": "old_balance",
          "type_info": "Numeric"
        },
        {
          "ordinal": 5,
          "name": "new_balance",
          "type_info": "Numeric"
        },
        {
          "ordinal": 6,
          "name": "old_nonce",
          "type_info": "Int8"
        },
        {
          "ordinal": 7,
          "name": "new_nonce",
          "type_info": "Int8"
        },
        {
          "ordinal": 8,
          "name": "update_order_id",
          "type_info": "Int4"
        }
      ],
      "parameters": {
        "Left": [
          "Int8",
          "Int8"
        ]
      },
      "nullable": [
        false,
        false,
        false,
        false,
        false,
        false,
        false,
        false,
        false
      ]
    }
  },
  "0fbc25e0f2aab2b56acf7e09d75690a78f7c2df7cec0644a8e45461ee9aab75b": {
    "query": "SELECT * FROM data_restore_rollup_ops\n            ORDER BY id ASC",
    "describe": {
      "columns": [
        {
          "ordinal": 0,
          "name": "id",
          "type_info": "Int4"
        },
        {
          "ordinal": 1,
          "name": "block_num",
          "type_info": "Int8"
        },
        {
          "ordinal": 2,
          "name": "operation",
          "type_info": "Jsonb"
        },
        {
          "ordinal": 3,
          "name": "fee_account",
          "type_info": "Int8"
        }
      ],
      "parameters": {
        "Left": []
      },
      "nullable": [
        false,
        false,
        false,
        false
      ]
    }
  },
  "15faacf14edd991dedc35011ef12eefc5a04771a6b3f24a4c655f9259c9ea572": {
    "query": "SELECT * FROM account_balance_updates WHERE block_number > $1 AND block_number <= $2 ",
    "describe": {
      "columns": [
        {
          "ordinal": 0,
          "name": "balance_update_id",
          "type_info": "Int4"
        },
        {
          "ordinal": 1,
          "name": "account_id",
          "type_info": "Int8"
        },
        {
          "ordinal": 2,
          "name": "block_number",
          "type_info": "Int8"
        },
        {
          "ordinal": 3,
          "name": "coin_id",
          "type_info": "Int4"
        },
        {
          "ordinal": 4,
          "name": "old_balance",
          "type_info": "Numeric"
        },
        {
          "ordinal": 5,
          "name": "new_balance",
          "type_info": "Numeric"
        },
        {
          "ordinal": 6,
          "name": "old_nonce",
          "type_info": "Int8"
        },
        {
          "ordinal": 7,
          "name": "new_nonce",
          "type_info": "Int8"
        },
        {
          "ordinal": 8,
          "name": "update_order_id",
          "type_info": "Int4"
        }
      ],
      "parameters": {
        "Left": [
          "Int8",
          "Int8"
        ]
      },
      "nullable": [
        false,
        false,
        false,
        false,
        false,
        false,
        false,
        false,
        false
      ]
    }
  },
  "163c54b9ce64671b284e09c43bab0aadeda9d45e7b7f5ea43c1cae0f49b15b8d": {
    "query": "\n                INSERT INTO commit_aggregated_blocks_binding\n                SELECT \n                    aggregate_operations.id, blocks.number\n                FROM aggregate_operations\n                INNER JOIN blocks ON blocks.number BETWEEN aggregate_operations.from_block AND aggregate_operations.to_block\n                WHERE aggregate_operations.action_type = 'CommitBlocks' and aggregate_operations.id = $1\n                ",
    "describe": {
      "columns": [],
      "parameters": {
        "Left": [
          "Int8"
        ]
      },
      "nullable": []
    }
  },
  "17626aba706502252ba06108c8b1563732a3e85094f8d76ce55f1d3487fc605b": {
    "query": "\n            select \n                created_at as \"created_at!\"\n            from (\n                    select\n                        created_at\n                    from\n                        executed_transactions\n                    where\n                        from_account = $1\n                        or\n                        to_account = $1\n                        or\n                        primary_account_address = $1\n                    union all\n                    select\n                        created_at\n                    from \n                        executed_priority_operations\n                    where \n                        from_account = $1\n                        or\n                        to_account = $1\n            ) t\n            order by\n                created_at asc\n            limit \n                1\n            ",
    "describe": {
      "columns": [
        {
          "ordinal": 0,
          "name": "created_at!",
          "type_info": "Timestamptz"
        }
      ],
      "parameters": {
        "Left": [
          "Bytea"
        ]
      },
      "nullable": [
        null
      ]
    }
  },
  "17fc469643c2d885502a9f3e5d44c2b7032e03f694c663215fe9160fc8db38df": {
    "query": "\n                        INSERT INTO accounts ( id, last_block, nonce, address, pubkey_hash )\n                        VALUES ( $1, $2, $3, $4, $5 )\n                        ",
    "describe": {
      "columns": [],
      "parameters": {
        "Left": [
          "Int8",
          "Int8",
          "Int8",
          "Bytea",
          "Bytea"
        ]
      },
      "nullable": []
    }
  },
  "18923147a9a9f03dae77d31f106ac53ca69321df1194c921baef8f48ff963c12": {
    "query": "WITH aggregate_ops AS (\n                SELECT aggregate_operations.id FROM aggregate_operations\n                   WHERE confirmed = $1 and action_type != $2 and aggregate_operations.id != ANY(SELECT id from eth_aggregated_ops_binding)\n                ORDER BY aggregate_operations.id ASC\n              )\n              INSERT INTO eth_unprocessed_aggregated_ops (op_id)\n              SELECT id from aggregate_ops\n              ON CONFLICT (op_id)\n              DO NOTHING",
    "describe": {
      "columns": [],
      "parameters": {
        "Left": [
          "Bool",
          "Text"
        ]
      },
      "nullable": []
    }
  },
  "1a3122983ff3dc5c9a1b6e2b5d68f10e93f9db6aac216c105157048ea5b802ed": {
    "query": "\n                    WITH block_details AS (\n                        WITH aggr_comm AS (\n                            SELECT \n                                aggregate_operations.created_at, \n                                eth_operations.final_hash, \n                                commit_aggregated_blocks_binding.block_number \n                            FROM aggregate_operations\n                                INNER JOIN commit_aggregated_blocks_binding ON aggregate_operations.id = commit_aggregated_blocks_binding.op_id\n                                INNER JOIN eth_aggregated_ops_binding ON aggregate_operations.id = eth_aggregated_ops_binding.op_id\n                                INNER JOIN eth_operations ON eth_operations.id = eth_aggregated_ops_binding.eth_op_id\n                            WHERE aggregate_operations.confirmed = true \n                        )\n                        , aggr_exec as (\n                             SELECT \n                                aggregate_operations.created_at, \n                                eth_operations.final_hash, \n                                execute_aggregated_blocks_binding.block_number \n                            FROM aggregate_operations\n                                INNER JOIN execute_aggregated_blocks_binding ON aggregate_operations.id = execute_aggregated_blocks_binding.op_id\n                                INNER JOIN eth_aggregated_ops_binding ON aggregate_operations.id = eth_aggregated_ops_binding.op_id\n                                INNER JOIN eth_operations ON eth_operations.id = eth_aggregated_ops_binding.eth_op_id\n                            WHERE aggregate_operations.confirmed = true \n                        )\n                        SELECT\n                            blocks.number AS details_block_number,\n                            committed.final_hash AS commit_tx_hash,\n                            verified.final_hash AS verify_tx_hash\n                        FROM blocks\n                                INNER JOIN aggr_comm committed ON blocks.number = committed.block_number\n                                LEFT JOIN aggr_exec verified ON blocks.number = verified.block_number\n                    )\n                    SELECT\n                        block_number, \n                        block_index as \"block_index?\",\n                        tx_hash,\n                        success,\n                        fail_reason as \"fail_reason?\",\n                        details.commit_tx_hash as \"commit_tx_hash?\",\n                        details.verify_tx_hash as \"verify_tx_hash?\"\n                    FROM executed_transactions\n                    LEFT JOIN block_details details ON details.details_block_number = executed_transactions.block_number\n                    WHERE (\n                        (primary_account_address = $1 OR from_account = $1 OR to_account = $1)\n                        AND (\n                            block_number = $2 AND (\n                                COALESCE(block_index, -1) <= $3\n                            ) OR (\n                                block_number < $2\n                            )\n                        )\n                    )\n                    ORDER BY block_number DESC, COALESCE(block_index, -1) DESC\n                    LIMIT $4\n                    ",
    "describe": {
      "columns": [
        {
          "ordinal": 0,
          "name": "block_number",
          "type_info": "Int8"
        },
        {
          "ordinal": 1,
          "name": "block_index?",
          "type_info": "Int4"
        },
        {
          "ordinal": 2,
          "name": "tx_hash",
          "type_info": "Bytea"
        },
        {
          "ordinal": 3,
          "name": "success",
          "type_info": "Bool"
        },
        {
          "ordinal": 4,
          "name": "fail_reason?",
          "type_info": "Text"
        },
        {
          "ordinal": 5,
          "name": "commit_tx_hash?",
          "type_info": "Bytea"
        },
        {
          "ordinal": 6,
          "name": "verify_tx_hash?",
          "type_info": "Bytea"
        }
      ],
      "parameters": {
        "Left": [
          "Bytea",
          "Int8",
          "Int4",
          "Int8"
        ]
      },
      "nullable": [
        false,
        true,
        false,
        false,
        true,
        true,
        true
      ]
    }
  },
  "1ce3fbb6c510621c830b0b4679d51fb2ac4379a474d7ee7074500d786102fcd3": {
    "query": "INSERT INTO mempool_txs (tx_hash, tx, eth_sign_data, created_at, batch_id)\n            SELECT u.tx_hash, u.tx, u.eth_sign_data, $4, $5\n                FROM UNNEST ($1::text[], $2::jsonb[], $3::jsonb[])\n                AS u(tx_hash, tx, eth_sign_data)",
    "describe": {
      "columns": [],
      "parameters": {
        "Left": [
          "TextArray",
          "JsonbArray",
          "JsonbArray",
          "Timestamptz",
          "Int8"
        ]
      },
      "nullable": []
    }
  },
<<<<<<< HEAD
  "1d7990ad148d2588d60be6200b45383185387c0dde1f4724d107668d34007997": {
    "query": "SELECT * FROM aggregate_operations\n            WHERE EXISTS (SELECT * FROM eth_unprocessed_aggregated_ops WHERE op_id = aggregate_operations.id)\n            ORDER BY id ASC",
    "describe": {
      "columns": [
        {
          "ordinal": 0,
          "name": "id",
          "type_info": "Int8"
        },
        {
          "ordinal": 1,
          "name": "action_type",
          "type_info": "Text"
        },
        {
          "ordinal": 2,
          "name": "arguments",
          "type_info": "Jsonb"
        },
        {
          "ordinal": 3,
          "name": "from_block",
          "type_info": "Int8"
        },
        {
          "ordinal": 4,
          "name": "to_block",
          "type_info": "Int8"
        },
        {
          "ordinal": 5,
          "name": "created_at",
          "type_info": "Timestamptz"
        },
        {
          "ordinal": 6,
          "name": "confirmed",
          "type_info": "Bool"
        }
      ],
      "parameters": {
        "Left": []
      },
      "nullable": [
        false,
        false,
        false,
        false,
        false,
        false,
        false
      ]
    }
  },
  "1e491f4afb54c10a9e4f2ea467bd7f219e7a32bdf741691cb6f350d50caae417": {
    "query": "\n            UPDATE forced_exit_requests\n                SET fulfilled_at = $1\n                WHERE id = $2\n            ",
    "describe": {
      "columns": [],
      "parameters": {
        "Left": [
          "Timestamptz",
          "Int8"
        ]
      },
      "nullable": []
    }
  },
=======
>>>>>>> 46aded77
  "222e3946401772e3f6e0d9ce9909e8e7ac2dc830c5ecfcd522f56b3bf70fd679": {
    "query": "INSERT INTO data_restore_storage_state_update (storage_state) VALUES ($1)",
    "describe": {
      "columns": [],
      "parameters": {
        "Left": [
          "Text"
        ]
      },
      "nullable": []
    }
  },
  "2343aca33094f426c4205d22e3c938dc1e69ea67267a5cf5223b7c6e4aaa139c": {
    "query": "\n                UPDATE prover_job_queue\n                SET (job_status, updated_at, updated_by) = ($1, now(), 'server_give_job')\n                WHERE id = $2;\n            ",
    "describe": {
      "columns": [],
      "parameters": {
        "Left": [
          "Int4",
          "Int4"
        ]
      },
      "nullable": []
    }
  },
  "23610c64c6b48f1527f90d4ea0426a8c37ca436d0c811d890759cfb6330f70a9": {
    "query": "\n                        INSERT INTO account_balance_updates ( account_id, block_number, coin_id, old_balance, new_balance, old_nonce, new_nonce, update_order_id )\n                        VALUES ( $1, $2, $3, $4, $5, $6, $7, $8 )\n                        ",
    "describe": {
      "columns": [],
      "parameters": {
        "Left": [
          "Int8",
          "Int8",
          "Int4",
          "Numeric",
          "Numeric",
          "Int8",
          "Int8",
          "Int4"
        ]
      },
      "nullable": []
    }
  },
  "24598bf98e47b8a2bee59bbd777dd5e0b32ee74e21e110e9e73c52cf72b7f56c": {
    "query": "SELECT * FROM aggregate_operations WHERE action_type = $1 and from_block <= $2 and $2 <= to_block",
    "describe": {
      "columns": [
        {
          "ordinal": 0,
          "name": "id",
          "type_info": "Int8"
        },
        {
          "ordinal": 1,
          "name": "action_type",
          "type_info": "Text"
        },
        {
          "ordinal": 2,
          "name": "arguments",
          "type_info": "Jsonb"
        },
        {
          "ordinal": 3,
          "name": "from_block",
          "type_info": "Int8"
        },
        {
          "ordinal": 4,
          "name": "to_block",
          "type_info": "Int8"
        },
        {
          "ordinal": 5,
          "name": "created_at",
          "type_info": "Timestamptz"
        },
        {
          "ordinal": 6,
          "name": "confirmed",
          "type_info": "Bool"
        }
      ],
      "parameters": {
        "Left": [
          "Text",
          "Int8"
        ]
      },
      "nullable": [
        false,
        false,
        false,
        false,
        false,
        false,
        false
      ]
    }
  },
  "273c7371b1a13bbb03490e874b7f2eab969defa6aa9f2b416e4f9e8a135aa97c": {
    "query": "\n                        INSERT INTO account_creates ( account_id, is_create, block_number, address, nonce, update_order_id )\n                        VALUES ( $1, $2, $3, $4, $5, $6 )\n                        ",
    "describe": {
      "columns": [],
      "parameters": {
        "Left": [
          "Int8",
          "Bool",
          "Int8",
          "Bytea",
          "Int8",
          "Int4"
        ]
      },
      "nullable": []
    }
  },
  "283d9869a56c60f851ee907cd36a70458b3b3f69a61670eeb0762f67c6ada1ed": {
    "query": "SELECT * FROM executed_transactions WHERE tx_hash = $1",
    "describe": {
      "columns": [
        {
          "ordinal": 0,
          "name": "block_number",
          "type_info": "Int8"
        },
        {
          "ordinal": 1,
          "name": "block_index",
          "type_info": "Int4"
        },
        {
          "ordinal": 2,
          "name": "tx",
          "type_info": "Jsonb"
        },
        {
          "ordinal": 3,
          "name": "operation",
          "type_info": "Jsonb"
        },
        {
          "ordinal": 4,
          "name": "tx_hash",
          "type_info": "Bytea"
        },
        {
          "ordinal": 5,
          "name": "from_account",
          "type_info": "Bytea"
        },
        {
          "ordinal": 6,
          "name": "to_account",
          "type_info": "Bytea"
        },
        {
          "ordinal": 7,
          "name": "success",
          "type_info": "Bool"
        },
        {
          "ordinal": 8,
          "name": "fail_reason",
          "type_info": "Text"
        },
        {
          "ordinal": 9,
          "name": "primary_account_address",
          "type_info": "Bytea"
        },
        {
          "ordinal": 10,
          "name": "nonce",
          "type_info": "Int8"
        },
        {
          "ordinal": 11,
          "name": "created_at",
          "type_info": "Timestamptz"
        },
        {
          "ordinal": 12,
          "name": "eth_sign_data",
          "type_info": "Jsonb"
        },
        {
          "ordinal": 13,
          "name": "batch_id",
          "type_info": "Int8"
        }
      ],
      "parameters": {
        "Left": [
          "Bytea"
        ]
      },
      "nullable": [
        false,
        true,
        false,
        false,
        false,
        false,
        true,
        false,
        true,
        false,
        false,
        false,
        true,
        true
      ]
    }
  },
  "285c1453d6e486c92a2b9b73f75c17ac00f0ca553d2b9e9a689e0da9e7471482": {
    "query": "INSERT INTO executed_priority_operations (block_number, block_index, operation, from_account, to_account, priority_op_serialid, deadline_block, eth_hash, eth_block, created_at)\n            VALUES ($1, $2, $3, $4, $5, $6, $7, $8, $9, $10)\n            ON CONFLICT (priority_op_serialid)\n            DO NOTHING",
    "describe": {
      "columns": [],
      "parameters": {
        "Left": [
          "Int8",
          "Int4",
          "Jsonb",
          "Bytea",
          "Bytea",
          "Int8",
          "Int8",
          "Bytea",
          "Int8",
          "Timestamptz"
        ]
      },
      "nullable": []
    }
  },
  "28f120a906bc5fd893293d391913ac53ed79855274b85979a0cb38c3307e9ee9": {
    "query": "SELECT * FROM eth_operations WHERE id <= $1 ORDER BY ID DESC LIMIT 1",
    "describe": {
      "columns": [
        {
          "ordinal": 0,
          "name": "id",
          "type_info": "Int8"
        },
        {
          "ordinal": 1,
          "name": "nonce",
          "type_info": "Int8"
        },
        {
          "ordinal": 2,
          "name": "confirmed",
          "type_info": "Bool"
        },
        {
          "ordinal": 3,
          "name": "raw_tx",
          "type_info": "Bytea"
        },
        {
          "ordinal": 4,
          "name": "op_type",
          "type_info": "Text"
        },
        {
          "ordinal": 5,
          "name": "final_hash",
          "type_info": "Bytea"
        },
        {
          "ordinal": 6,
          "name": "last_deadline_block",
          "type_info": "Int8"
        },
        {
          "ordinal": 7,
          "name": "last_used_gas_price",
          "type_info": "Numeric"
        }
      ],
      "parameters": {
        "Left": [
          "Int8"
        ]
      },
      "nullable": [
        false,
        false,
        false,
        false,
        false,
        true,
        false,
        false
      ]
    }
  },
  "2d70c5906b5c17523afd243c8be132f5b1724482e2f9d2795085455cafa0d6ce": {
    "query": "\n            SELECT id, address, symbol, decimals\n            FROM tokens\n            INNER JOIN ticker_market_volume\n            ON tokens.id = ticker_market_volume.token_id\n            WHERE ticker_market_volume.market_volume >= $1\n            ORDER BY id ASC\n            ",
    "describe": {
      "columns": [
        {
          "ordinal": 0,
          "name": "id",
          "type_info": "Int4"
        },
        {
          "ordinal": 1,
          "name": "address",
          "type_info": "Text"
        },
        {
          "ordinal": 2,
          "name": "symbol",
          "type_info": "Text"
        },
        {
          "ordinal": 3,
          "name": "decimals",
          "type_info": "Int2"
        }
      ],
      "parameters": {
        "Left": [
          "Numeric"
        ]
      },
      "nullable": [
        false,
        false,
        false,
        false
      ]
    }
  },
  "2e92926816053cda2de6d571867a625fab5bb9668840db94bd18c411f96dc39b": {
    "query": "SELECT * FROM blocks WHERE number = $1",
    "describe": {
      "columns": [
        {
          "ordinal": 0,
          "name": "number",
          "type_info": "Int8"
        },
        {
          "ordinal": 1,
          "name": "root_hash",
          "type_info": "Bytea"
        },
        {
          "ordinal": 2,
          "name": "fee_account_id",
          "type_info": "Int8"
        },
        {
          "ordinal": 3,
          "name": "unprocessed_prior_op_before",
          "type_info": "Int8"
        },
        {
          "ordinal": 4,
          "name": "unprocessed_prior_op_after",
          "type_info": "Int8"
        },
        {
          "ordinal": 5,
          "name": "block_size",
          "type_info": "Int8"
        },
        {
          "ordinal": 6,
          "name": "commit_gas_limit",
          "type_info": "Int8"
        },
        {
          "ordinal": 7,
          "name": "verify_gas_limit",
          "type_info": "Int8"
        },
        {
          "ordinal": 8,
          "name": "timestamp",
          "type_info": "Int8"
        },
        {
          "ordinal": 9,
          "name": "commitment",
          "type_info": "Bytea"
        }
      ],
      "parameters": {
        "Left": [
          "Int8"
        ]
      },
      "nullable": [
        false,
        false,
        false,
        false,
        false,
        false,
        false,
        false,
        true,
        false
      ]
    }
  },
  "3538961dd16f0eb374b50b33cae9a656426720c7fdf5d26ac406f44f47692e01": {
    "query": "SELECT COUNT(*) FROM executed_transactions WHERE success = true",
    "describe": {
      "columns": [
        {
          "ordinal": 0,
          "name": "count",
          "type_info": "Int8"
        }
      ],
      "parameters": {
        "Left": []
      },
      "nullable": [
        null
      ]
    }
  },
  "357d6ead6603c088c16ca1257981f85d316a31d6aee3f867f3646f0783f6fb43": {
    "query": "INSERT INTO data_restore_events_state (block_type, transaction_hash, block_num, contract_version) VALUES ($1, $2, $3, $4)",
    "describe": {
      "columns": [],
      "parameters": {
        "Left": [
          "Text",
          "Bytea",
          "Int8",
          "Int4"
        ]
      },
      "nullable": []
    }
  },
  "393fa462bb0a3b247c99946e569f06fc7fa1f742d564adce560ac69e1729fece": {
    "query": "SELECT * FROM balances WHERE account_id = ANY($1)",
    "describe": {
      "columns": [
        {
          "ordinal": 0,
          "name": "account_id",
          "type_info": "Int8"
        },
        {
          "ordinal": 1,
          "name": "coin_id",
          "type_info": "Int4"
        },
        {
          "ordinal": 2,
          "name": "balance",
          "type_info": "Numeric"
        }
      ],
      "parameters": {
        "Left": [
          "Int8Array"
        ]
      },
      "nullable": [
        false,
        false,
        false
      ]
    }
  },
  "3970cf9992bebde3cab6c3f5cd8dc4ee3d9b7f49093327f00075dd96f5ef3623": {
    "query": "UPDATE eth_parameters\n            SET gas_price_limit = $1, average_gas_price = $2\n            WHERE id = true",
    "describe": {
      "columns": [],
      "parameters": {
        "Left": [
          "Int8",
          "Int8"
        ]
      },
      "nullable": []
    }
  },
  "39f351e0d79171f20e82f0df7ea9fd34069c69915f96d4496242d35d6bd22a1b": {
    "query": "\n                        INSERT INTO balances ( account_id, coin_id, balance )\n                        VALUES ( $1, $2, $3 )\n                        ON CONFLICT (account_id, coin_id)\n                        DO UPDATE\n                          SET balance = $3\n                        ",
    "describe": {
      "columns": [],
      "parameters": {
        "Left": [
          "Int8",
          "Int4",
          "Numeric"
        ]
      },
      "nullable": []
    }
  },
  "3c734a6a585db3da17b515c061bf7b1b50e466c79e6a38814f95f4ada2639b00": {
    "query": "\n            SELECT account_id, account_type as \"account_type!: EthAccountType\" \n            FROM eth_account_types WHERE account_id = $1\n            ",
    "describe": {
      "columns": [
        {
          "ordinal": 0,
          "name": "account_id",
          "type_info": "Int8"
        },
        {
          "ordinal": 1,
          "name": "account_type!: EthAccountType",
          "type_info": {
            "Custom": {
              "name": "eth_account_type",
              "kind": {
                "Enum": [
                  "Owned",
                  "CREATE2"
                ]
              }
            }
          }
        }
      ],
      "parameters": {
        "Left": [
          "Int8"
        ]
      },
      "nullable": [
        false,
        false
      ]
    }
  },
  "3ed6f62aea4b0901e56abf35be76cf1f4f64d14dc0ef63de8b205fc472c4de97": {
    "query": "INSERT INTO data_restore_last_watched_eth_block (block_number) VALUES ($1)",
    "describe": {
      "columns": [],
      "parameters": {
        "Left": [
          "Text"
        ]
      },
      "nullable": []
    }
  },
  "411ae4152496dfa80c3ba50ad99c5ad72cce7d072d47a9a9a2c88587bf021952": {
    "query": "LOCK TABLE prover_job_queue IN EXCLUSIVE MODE",
    "describe": {
      "columns": [],
      "parameters": {
        "Left": []
      },
      "nullable": []
    }
  },
  "41a4d1c9fa9953cd94714a408afd892962f9eea9a9f1674b8dddfa72e2eb9ec2": {
    "query": "INSERT INTO eth_tx_hashes (eth_op_id, tx_hash) VALUES ($1, $2)",
    "describe": {
      "columns": [],
      "parameters": {
        "Left": [
          "Int8",
          "Bytea"
        ]
      },
      "nullable": []
    }
  },
  "431d895194996aa3230ecdaa168a3196a3cbd75fb23fe270cf09803e8774928c": {
    "query": "\n            INSERT INTO account_tree_cache (block, tree_cache)\n            VALUES ($1, $2)\n            ",
    "describe": {
      "columns": [],
      "parameters": {
        "Left": [
          "Int8",
          "Text"
        ]
      },
      "nullable": []
    }
  },
  "437c7b571b9be4bfbb677acff6b6b4393c7f8fd8c035264052e782bfd89c67ff": {
    "query": "\n                        DELETE FROM accounts\n                        WHERE id = $1\n                        ",
    "describe": {
      "columns": [],
      "parameters": {
        "Left": [
          "Int8"
        ]
      },
      "nullable": []
    }
  },
  "44b276fda62734e9c9d9853f493340265116ab7f13599674d27aafe3d3887391": {
    "query": "UPDATE eth_operations \n            SET last_used_gas_price = $1, last_deadline_block = $2\n            WHERE id = $3",
    "describe": {
      "columns": [],
      "parameters": {
        "Left": [
          "Numeric",
          "Int8",
          "Int8"
        ]
      },
      "nullable": []
    }
  },
  "44e5ba11f839c21a12e1cee81b31e848f0e87e23cc9e16e136a88a6ae7c84303": {
    "query": "INSERT INTO proofs (block_number, proof)\n            VALUES ($1, $2)",
    "describe": {
      "columns": [],
      "parameters": {
        "Left": [
          "Int8",
          "Jsonb"
        ]
      },
      "nullable": []
    }
  },
  "457b4a87812ac9dcad6fbfc356952f05481a5729074ce305c3dedb33f99672f6": {
    "query": "\n            DELETE FROM pending_block WHERE number = $1\n            ",
    "describe": {
      "columns": [],
      "parameters": {
        "Left": [
          "Int8"
        ]
      },
      "nullable": []
    }
  },
  "45dc23ee9e4fd0bf52e2a82f3ed83210ec3a49c01b70a82bd6fac566da1a0f3b": {
    "query": "SELECT max(last_block) from prover_job_queue\n            WHERE job_type = $1",
    "describe": {
      "columns": [
        {
          "ordinal": 0,
          "name": "max",
          "type_info": "Int8"
        }
      ],
      "parameters": {
        "Left": [
          "Text"
        ]
      },
      "nullable": [
        null
      ]
    }
  },
  "47e6a9e74f9281ef8f9373829fd8500920226c4a9ef3546b2d01fb0dfb20d686": {
    "query": "\n                SELECT aggregate_operations.* FROM eth_aggregated_ops_binding\n                LEFT JOIN aggregate_operations ON aggregate_operations.id = op_id\n                WHERE eth_op_id = $1\n                ",
    "describe": {
      "columns": [
        {
          "ordinal": 0,
          "name": "id",
          "type_info": "Int8"
        },
        {
          "ordinal": 1,
          "name": "action_type",
          "type_info": "Text"
        },
        {
          "ordinal": 2,
          "name": "arguments",
          "type_info": "Jsonb"
        },
        {
          "ordinal": 3,
          "name": "from_block",
          "type_info": "Int8"
        },
        {
          "ordinal": 4,
          "name": "to_block",
          "type_info": "Int8"
        },
        {
          "ordinal": 5,
          "name": "created_at",
          "type_info": "Timestamptz"
        },
        {
          "ordinal": 6,
          "name": "confirmed",
          "type_info": "Bool"
        }
      ],
      "parameters": {
        "Left": [
          "Int8"
        ]
      },
      "nullable": [
        false,
        false,
        false,
        false,
        false,
        false,
        false
      ]
    }
  },
  "4a0bc713a57201aa894b96acdb462c03d3ad63cf4fbc8a14b9ac5e2e02121207": {
    "query": "\n            SELECT * FROM ticker_market_volume\n            WHERE token_id = $1\n            LIMIT 1\n            ",
    "describe": {
      "columns": [
        {
          "ordinal": 0,
          "name": "token_id",
          "type_info": "Int4"
        },
        {
          "ordinal": 1,
          "name": "market_volume",
          "type_info": "Numeric"
        },
        {
          "ordinal": 2,
          "name": "last_updated",
          "type_info": "Timestamptz"
        }
      ],
      "parameters": {
        "Left": [
          "Int4"
        ]
      },
      "nullable": [
        false,
        false,
        false
      ]
    }
  },
  "4a8d416bb6c7cf8c7d59ad07b181d24eebb8a39776395681ee7f99a4c9183cd8": {
    "query": "SELECT * FROM mempool_txs\n            ORDER BY created_at",
    "describe": {
      "columns": [
        {
          "ordinal": 0,
          "name": "id",
          "type_info": "Int8"
        },
        {
          "ordinal": 1,
          "name": "tx_hash",
          "type_info": "Text"
        },
        {
          "ordinal": 2,
          "name": "tx",
          "type_info": "Jsonb"
        },
        {
          "ordinal": 3,
          "name": "created_at",
          "type_info": "Timestamptz"
        },
        {
          "ordinal": 4,
          "name": "eth_sign_data",
          "type_info": "Jsonb"
        },
        {
          "ordinal": 5,
          "name": "batch_id",
          "type_info": "Int8"
        }
      ],
      "parameters": {
        "Left": []
      },
      "nullable": [
        false,
        false,
        false,
        false,
        true,
        false
      ]
    }
  },
  "4bb598fad1aedbf9cd6886f502399881c2772bae7171455ae1ec6a0e9a2629a0": {
    "query": "\n            SELECT * FROM account_tree_cache\n            ORDER BY block DESC\n            LIMIT 1\n            ",
    "describe": {
      "columns": [
        {
          "ordinal": 0,
          "name": "block",
          "type_info": "Int8"
        },
        {
          "ordinal": 1,
          "name": "tree_cache",
          "type_info": "Text"
        }
      ],
      "parameters": {
        "Left": []
      },
      "nullable": [
        false,
        false
      ]
    }
  },
  "4c08da920ab0c43f5b5db98ba4ee44a20a1f365d9b118f3b61176a4b6ebd086b": {
    "query": "SELECT * FROM eth_operations\n            WHERE confirmed = false\n            ORDER BY id ASC",
    "describe": {
      "columns": [
        {
          "ordinal": 0,
          "name": "id",
          "type_info": "Int8"
        },
        {
          "ordinal": 1,
          "name": "nonce",
          "type_info": "Int8"
        },
        {
          "ordinal": 2,
          "name": "confirmed",
          "type_info": "Bool"
        },
        {
          "ordinal": 3,
          "name": "raw_tx",
          "type_info": "Bytea"
        },
        {
          "ordinal": 4,
          "name": "op_type",
          "type_info": "Text"
        },
        {
          "ordinal": 5,
          "name": "final_hash",
          "type_info": "Bytea"
        },
        {
          "ordinal": 6,
          "name": "last_deadline_block",
          "type_info": "Int8"
        },
        {
          "ordinal": 7,
          "name": "last_used_gas_price",
          "type_info": "Numeric"
        }
      ],
      "parameters": {
        "Left": []
      },
      "nullable": [
        false,
        false,
        false,
        false,
        false,
        true,
        false,
        false
      ]
    }
  },
  "4c7dfa70b28b0d2faba94e33de2580c980f4d1159924686a6b72a06f3084fe82": {
    "query": "SELECT COUNT(*) FROM executed_transactions WHERE block_number > $1",
    "describe": {
      "columns": [
        {
          "ordinal": 0,
          "name": "count",
          "type_info": "Int8"
        }
      ],
      "parameters": {
        "Left": [
          "Int8"
        ]
      },
      "nullable": [
        null
      ]
    }
  },
  "50a7a224aeba0065b57858fc989c3a09d45f833b68fbc9909a73817f782dd3c3": {
    "query": "\n            WITH aggr_exec AS (\n                SELECT \n                    aggregate_operations.confirmed, \n                    execute_aggregated_blocks_binding.block_number \n                FROM aggregate_operations\n                    INNER JOIN execute_aggregated_blocks_binding ON aggregate_operations.id = execute_aggregated_blocks_binding.op_id\n                WHERE aggregate_operations.confirmed = true \n            ),\n            transactions AS (\n                SELECT\n                    *\n                FROM (\n                    SELECT\n                        concat_ws(',', block_number, block_index) AS tx_id,\n                        tx,\n                        'sync-tx:' || encode(tx_hash, 'hex') AS hash,\n                        null as pq_id,\n                        null as eth_block,\n                        success,\n                        fail_reason,\n                        block_number,\n                        created_at\n                    FROM\n                        executed_transactions\n                    WHERE\n                        from_account = $1\n                        or\n                        to_account = $1\n                        or\n                        primary_account_address = $1\n                    union all\n                    select\n                        concat_ws(',', block_number, block_index) as tx_id,\n                        operation as tx,\n                        '0x' || encode(eth_hash, 'hex') as hash,\n                        priority_op_serialid as pq_id,\n                        eth_block,\n                        true as success,\n                        null as fail_reason,\n                        block_number,\n                        created_at\n                    from \n                        executed_priority_operations\n                    where \n                        from_account = $1\n                        or\n                        to_account = $1) t\n                order by\n                    block_number desc, created_at desc\n                offset \n                    $2\n                limit \n                    $3\n            )\n            select\n                tx_id as \"tx_id!\",\n                hash as \"hash?\",\n                eth_block as \"eth_block?\",\n                pq_id as \"pq_id?\",\n                tx as \"tx!\",\n                success as \"success?\",\n                fail_reason as \"fail_reason?\",\n                true as \"commited!\",\n                coalesce(verified.confirmed, false) as \"verified!\",\n                created_at as \"created_at!\"\n            from transactions\n            LEFT JOIN aggr_exec verified ON transactions.block_number = verified.block_number\n            order by transactions.block_number desc, created_at desc\n            ",
    "describe": {
      "columns": [
        {
          "ordinal": 0,
          "name": "tx_id!",
          "type_info": "Text"
        },
        {
          "ordinal": 1,
          "name": "hash?",
          "type_info": "Text"
        },
        {
          "ordinal": 2,
          "name": "eth_block?",
          "type_info": "Int8"
        },
        {
          "ordinal": 3,
          "name": "pq_id?",
          "type_info": "Int8"
        },
        {
          "ordinal": 4,
          "name": "tx!",
          "type_info": "Jsonb"
        },
        {
          "ordinal": 5,
          "name": "success?",
          "type_info": "Bool"
        },
        {
          "ordinal": 6,
          "name": "fail_reason?",
          "type_info": "Text"
        },
        {
          "ordinal": 7,
          "name": "commited!",
          "type_info": "Bool"
        },
        {
          "ordinal": 8,
          "name": "verified!",
          "type_info": "Bool"
        },
        {
          "ordinal": 9,
          "name": "created_at!",
          "type_info": "Timestamptz"
        }
      ],
      "parameters": {
        "Left": [
          "Bytea",
          "Int8",
          "Int8"
        ]
      },
      "nullable": [
        null,
        null,
        null,
        null,
        null,
        null,
        null,
        null,
        null,
        null
      ]
    }
  },
  "51f7701a34610b1661c5f21b6dd31ddb9fbc3efea4397096eed7ccb42ed21071": {
    "query": "SELECT COUNT(*) FROM executed_priority_operations",
    "describe": {
      "columns": [
        {
          "ordinal": 0,
          "name": "count",
          "type_info": "Int8"
        }
      ],
      "parameters": {
        "Left": []
      },
      "nullable": [
        null
      ]
    }
  },
  "58b251c3fbdf9be9b62f669f8cdc2d98940026c831e02a53337474d36a5224f0": {
    "query": "UPDATE aggregate_operations\n                SET confirmed = $1\n                WHERE from_block >= $2 AND to_block <= $3 AND action_type = $4",
    "describe": {
      "columns": [],
      "parameters": {
        "Left": [
          "Bool",
          "Int8",
          "Int8",
          "Text"
        ]
      },
      "nullable": []
    }
  },
  "59c4e0d8255c2e4dd6eece1b24245daf3414d4f15b6cba7b369dc1ac32bed018": {
    "query": "\n                SELECT * FROM accounts\n                WHERE id = $1\n            ",
    "describe": {
      "columns": [
        {
          "ordinal": 0,
          "name": "id",
          "type_info": "Int8"
        },
        {
          "ordinal": 1,
          "name": "last_block",
          "type_info": "Int8"
        },
        {
          "ordinal": 2,
          "name": "nonce",
          "type_info": "Int8"
        },
        {
          "ordinal": 3,
          "name": "address",
          "type_info": "Bytea"
        },
        {
          "ordinal": 4,
          "name": "pubkey_hash",
          "type_info": "Bytea"
        }
      ],
      "parameters": {
        "Left": [
          "Int8"
        ]
      },
      "nullable": [
        false,
        false,
        false,
        false,
        false
      ]
    }
  },
  "5ab853a2edb8a8e2ac1c95f30aa209cb4e06f41fb55872e2d1f28e3a59e38517": {
    "query": "\n            INSERT INTO pending_block (number, chunks_left, unprocessed_priority_op_before, pending_block_iteration, previous_root_hash, timestamp)\n            VALUES ($1, $2, $3, $4, $5, $6)\n            ON CONFLICT (number)\n            DO UPDATE\n              SET chunks_left = $2, unprocessed_priority_op_before = $3, pending_block_iteration = $4, previous_root_hash = $5, timestamp = $6\n            ",
    "describe": {
      "columns": [],
      "parameters": {
        "Left": [
          "Int8",
          "Int8",
          "Int8",
          "Int8",
          "Bytea",
          "Int8"
        ]
      },
      "nullable": []
    }
  },
  "5b92ff5c1c97c0d870e75902d4f89b0725075b8a2f3f41cc4a4e443f792d1b5c": {
    "query": "DELETE FROM eth_unprocessed_aggregated_ops WHERE op_id = ANY($1)",
    "describe": {
      "columns": [],
      "parameters": {
        "Left": [
          "Int8Array"
        ]
      },
      "nullable": []
    }
  },
  "60cf573e253358218a6319233221e8c2ff0561fd7ffbf8339a11a4509d955442": {
    "query": "SELECT count(*) from mempool_txs\n            WHERE tx_hash = $1",
    "describe": {
      "columns": [
        {
          "ordinal": 0,
          "name": "count",
          "type_info": "Int8"
        }
      ],
      "parameters": {
        "Left": [
          "Text"
        ]
      },
      "nullable": [
        null
      ]
    }
  },
  "62304acbc93efab5117766689c6413d152dc0104c49c6f305e26b245b6ff7cde": {
    "query": "SELECT * FROM executed_priority_operations WHERE eth_hash = $1",
    "describe": {
      "columns": [
        {
          "ordinal": 0,
          "name": "block_number",
          "type_info": "Int8"
        },
        {
          "ordinal": 1,
          "name": "block_index",
          "type_info": "Int4"
        },
        {
          "ordinal": 2,
          "name": "operation",
          "type_info": "Jsonb"
        },
        {
          "ordinal": 3,
          "name": "from_account",
          "type_info": "Bytea"
        },
        {
          "ordinal": 4,
          "name": "to_account",
          "type_info": "Bytea"
        },
        {
          "ordinal": 5,
          "name": "priority_op_serialid",
          "type_info": "Int8"
        },
        {
          "ordinal": 6,
          "name": "deadline_block",
          "type_info": "Int8"
        },
        {
          "ordinal": 7,
          "name": "eth_hash",
          "type_info": "Bytea"
        },
        {
          "ordinal": 8,
          "name": "eth_block",
          "type_info": "Int8"
        },
        {
          "ordinal": 9,
          "name": "created_at",
          "type_info": "Timestamptz"
        }
      ],
      "parameters": {
        "Left": [
          "Bytea"
        ]
      },
      "nullable": [
        false,
        false,
        false,
        false,
        false,
        false,
        false,
        false,
        false,
        false
      ]
    }
  },
  "63ff781f056f9456d2099f489dce26c6c5ab0b1b128f5cfc10298fab30b70a3f": {
    "query": "DELETE FROM data_restore_last_watched_eth_block",
    "describe": {
      "columns": [],
      "parameters": {
        "Left": []
      },
      "nullable": []
    }
  },
  "681359f99d0e4bafdd3109f67c7af4d235dc1197ba88cd0d6148f632ae0cdf8f": {
    "query": "SELECT * FROM aggregated_proofs WHERE first_block = $1 and last_block = $2",
    "describe": {
      "columns": [
        {
          "ordinal": 0,
          "name": "first_block",
          "type_info": "Int8"
        },
        {
          "ordinal": 1,
          "name": "last_block",
          "type_info": "Int8"
        },
        {
          "ordinal": 2,
          "name": "created_at",
          "type_info": "Timestamptz"
        },
        {
          "ordinal": 3,
          "name": "proof",
          "type_info": "Jsonb"
        }
      ],
      "parameters": {
        "Left": [
          "Int8",
          "Int8"
        ]
      },
      "nullable": [
        false,
        false,
        false,
        false
      ]
    }
  },
  "6d676581f14d0935983aca496bc37b58206b90320058290809020a2604b11df3": {
    "query": "SELECT max(number) FROM blocks",
    "describe": {
      "columns": [
        {
          "ordinal": 0,
          "name": "max",
          "type_info": "Int8"
        }
      ],
      "parameters": {
        "Left": []
      },
      "nullable": [
        null
      ]
    }
  },
  "6e4c5231bdde779bdf1e714557b6763e244ff62edfcbcdfc7166c9f561d7f670": {
    "query": "\n            SELECT count(*) as \"count!\" FROM tokens\n            ",
    "describe": {
      "columns": [
        {
          "ordinal": 0,
          "name": "count!",
          "type_info": "Int8"
        }
      ],
      "parameters": {
        "Left": []
      },
      "nullable": [
        null
      ]
    }
  },
  "706ef27f938ebad45a346d50886fb9930f5ca72edf8ba7000ea3664f0e7e1e58": {
    "query": "SELECT eth_operations.final_hash as final_hash FROM aggregate_operations\n                  LEFT JOIN eth_aggregated_ops_binding ON eth_aggregated_ops_binding.op_id = aggregate_operations.id\n                  LEFT JOIN eth_operations ON eth_aggregated_ops_binding.eth_op_id = eth_operations.id\n            WHERE\n                  eth_operations.confirmed = true AND aggregate_operations.id = $1",
    "describe": {
      "columns": [
        {
          "ordinal": 0,
          "name": "final_hash",
          "type_info": "Bytea"
        }
      ],
      "parameters": {
        "Left": [
          "Int8"
        ]
      },
      "nullable": [
        true
      ]
    }
  },
  "714d10cb76076a8c10d147a14bfda609e7d809186b602406b671d4dd79a0ca8e": {
    "query": "SELECT * FROM accounts",
    "describe": {
      "columns": [
        {
          "ordinal": 0,
          "name": "id",
          "type_info": "Int8"
        },
        {
          "ordinal": 1,
          "name": "last_block",
          "type_info": "Int8"
        },
        {
          "ordinal": 2,
          "name": "nonce",
          "type_info": "Int8"
        },
        {
          "ordinal": 3,
          "name": "address",
          "type_info": "Bytea"
        },
        {
          "ordinal": 4,
          "name": "pubkey_hash",
          "type_info": "Bytea"
        }
      ],
      "parameters": {
        "Left": []
      },
      "nullable": [
        false,
        false,
        false,
        false,
        false
      ]
    }
  },
  "74a5cc4affa23433b5b7834df6dfa1a7a2c5a65f23289de3de5a4f1b93f89c06": {
    "query": "SELECT address FROM account_creates WHERE account_id = $1",
    "describe": {
      "columns": [
        {
          "ordinal": 0,
          "name": "address",
          "type_info": "Bytea"
        }
      ],
      "parameters": {
        "Left": [
          "Int8"
        ]
      },
      "nullable": [
        false
      ]
    }
  },
  "76ac37f173ae27687dbb0eb261a5ab9920fd2185e50a476c00315a874dd6b75c": {
    "query": "UPDATE prover_job_queue\n            SET (updated_at, job_status, updated_by) = (now(), $1, 'server_finish_job')\n            WHERE id = $2 AND job_type = $3",
    "describe": {
      "columns": [],
      "parameters": {
        "Left": [
          "Int4",
          "Int4",
          "Text"
        ]
      },
      "nullable": []
    }
  },
  "775393191c0f793a8431df81cdd8e5ec3121a22110d90974c903ae370366aa33": {
    "query": "UPDATE prover_job_queue\n            SET (updated_at, job_status) = (now(), $1)\n            WHERE updated_by = $2 and job_status = $3",
    "describe": {
      "columns": [],
      "parameters": {
        "Left": [
          "Int4",
          "Text",
          "Int4"
        ]
      },
      "nullable": []
    }
  },
  "779e2a1295e602dbc3d13bd1961769509f653a01cfbccfc3a5913e13a2c964df": {
    "query": "\n          WITH job_values as (\n            SELECT $1::int4, $2::int4, $3::text, 'server_add_job', $4::int8, $5::int8, $6::jsonb\n            WHERE NOT EXISTS (SELECT * FROM prover_job_queue WHERE first_block = $4 and last_block = $5 and job_type = $3 LIMIT 1)\n          )\n          INSERT INTO prover_job_queue (job_status, job_priority, job_type, updated_by, first_block, last_block, job_data)\n          SELECT * from job_values\n        ",
    "describe": {
      "columns": [],
      "parameters": {
        "Left": [
          "Int4",
          "Int4",
          "Text",
          "Int8",
          "Int8",
          "Jsonb"
        ]
      },
      "nullable": []
    }
  },
  "790d46519ceaa7fbd152f1edf29b85c97ab491488b7302d8df3f57e5fc3eff55": {
    "query": "\n                SELECT account_id FROM account_creates\n                WHERE address = $1 AND is_create = $2\n                ORDER BY block_number desc\n                LIMIT 1\n            ",
    "describe": {
      "columns": [
        {
          "ordinal": 0,
          "name": "account_id",
          "type_info": "Int8"
        }
      ],
      "parameters": {
        "Left": [
          "Bytea",
          "Bool"
        ]
      },
      "nullable": [
        false
      ]
    }
  },
  "79117ff48eeebec2c4a80c403c8870705285420fa707e1474c2604490bfa778e": {
    "query": "SELECT * FROM proofs WHERE block_number = $1",
    "describe": {
      "columns": [
        {
          "ordinal": 0,
          "name": "block_number",
          "type_info": "Int8"
        },
        {
          "ordinal": 1,
          "name": "proof",
          "type_info": "Jsonb"
        },
        {
          "ordinal": 2,
          "name": "created_at",
          "type_info": "Timestamptz"
        }
      ],
      "parameters": {
        "Left": [
          "Int8"
        ]
      },
      "nullable": [
        false,
        false,
        false
      ]
    }
  },
  "7c51337430beeb0ed6e1f244da727797194ab44b5049b15cd2bcba4fc4642fb9": {
    "query": "SELECT * FROM server_config",
    "describe": {
      "columns": [
        {
          "ordinal": 0,
          "name": "id",
          "type_info": "Bool"
        },
        {
          "ordinal": 1,
          "name": "contract_addr",
          "type_info": "Text"
        },
        {
          "ordinal": 2,
          "name": "gov_contract_addr",
          "type_info": "Text"
        }
      ],
      "parameters": {
        "Left": []
      },
      "nullable": [
        false,
        true,
        true
      ]
    }
  },
  "7c897b16e4a3ae8c80c3d165d010c0698d0256ebadcfac6ca1a173bf820a1c5e": {
    "query": "SELECT eth_signature FROM txs_batches_signatures\n                    WHERE batch_id = $1",
    "describe": {
      "columns": [
        {
          "ordinal": 0,
          "name": "eth_signature",
          "type_info": "Jsonb"
        }
      ],
      "parameters": {
        "Left": [
          "Int8"
        ]
      },
      "nullable": [
        false
      ]
    }
  },
  "7c90aaae688509c8dfd07789587b99bb276ca7938818293b6a27c06b2e9a3657": {
    "query": "UPDATE eth_operations\n                SET confirmed = $1, final_hash = $2\n                WHERE id = $3",
    "describe": {
      "columns": [],
      "parameters": {
        "Left": [
          "Bool",
          "Bytea",
          "Int8"
        ]
      },
      "nullable": []
    }
  },
  "7dfa76c3e12c301dc3d7fbf820ecf0be45e0b1c5f01ce13f7cdc1a82880804c1": {
    "query": "\n            SELECT * FROM forced_exit_requests\n            WHERE id = $1\n            LIMIT 1\n            ",
    "describe": {
      "columns": [
        {
          "ordinal": 0,
          "name": "id",
          "type_info": "Int8"
        },
        {
          "ordinal": 1,
          "name": "target",
          "type_info": "Text"
        },
        {
          "ordinal": 2,
          "name": "tokens",
          "type_info": "Text"
        },
        {
          "ordinal": 3,
          "name": "price_in_wei",
          "type_info": "Numeric"
        },
        {
          "ordinal": 4,
          "name": "valid_until",
          "type_info": "Timestamptz"
        },
        {
          "ordinal": 5,
          "name": "created_at",
          "type_info": "Timestamptz"
        },
        {
          "ordinal": 6,
          "name": "fulfilled_at",
          "type_info": "Timestamptz"
        }
      ],
      "parameters": {
        "Left": [
          "Int8"
        ]
      },
      "nullable": [
        false,
        false,
        false,
        false,
        false,
        false,
        true
      ]
    }
  },
  "7ff98a4fddc441ea83f72a4a75a7caf53b9661c37f26a90984a349bfa5aeab70": {
    "query": "INSERT INTO eth_aggregated_ops_binding (op_id, eth_op_id) VALUES ($1, $2)",
    "describe": {
      "columns": [],
      "parameters": {
        "Left": [
          "Int8",
          "Int8"
        ]
      },
      "nullable": []
    }
  },
  "83cc9ff843c9dd1c974b651f5ed1e0c6bea94454db1d6f01b8fdf556cdd77d81": {
    "query": "DELETE FROM mempool_txs\n            WHERE tx_hash = $1",
    "describe": {
      "columns": [],
      "parameters": {
        "Left": [
          "Text"
        ]
      },
      "nullable": []
    }
  },
  "84d82fa461d36cf340903d16ac7c3191bb557a9c35e886146328dcc33fed25c0": {
    "query": "SELECT * FROM eth_tx_hashes WHERE tx_hash = $1",
    "describe": {
      "columns": [
        {
          "ordinal": 0,
          "name": "id",
          "type_info": "Int8"
        },
        {
          "ordinal": 1,
          "name": "eth_op_id",
          "type_info": "Int8"
        },
        {
          "ordinal": 2,
          "name": "tx_hash",
          "type_info": "Bytea"
        }
      ],
      "parameters": {
        "Left": [
          "Bytea"
        ]
      },
      "nullable": [
        false,
        false,
        false
      ]
    }
  },
  "8a039b0bae78afb5d106d84f7d136be17670909814f92a8e8070ba99a9aea21c": {
    "query": "SELECT * FROM data_restore_last_watched_eth_block LIMIT 1",
    "describe": {
      "columns": [
        {
          "ordinal": 0,
          "name": "id",
          "type_info": "Int4"
        },
        {
          "ordinal": 1,
          "name": "block_number",
          "type_info": "Text"
        }
      ],
      "parameters": {
        "Left": []
      },
      "nullable": [
        false,
        false
      ]
    }
  },
  "8a3e948a644c7d8bc415209c16dc4f2d4a5fdc06318c94391d5150d83b9ef52c": {
    "query": "INSERT INTO executed_transactions (block_number, block_index, tx, operation, tx_hash, from_account, to_account, success, fail_reason, primary_account_address, nonce, created_at, eth_sign_data, batch_id)\n                VALUES ($1, $2, $3, $4, $5, $6, $7, $8, $9, $10, $11, $12, $13, $14)\n                ON CONFLICT (tx_hash)\n                DO UPDATE\n                SET block_number = $1, block_index = $2, tx = $3, operation = $4, tx_hash = $5, from_account = $6, to_account = $7, success = $8, fail_reason = $9, primary_account_address = $10, nonce = $11, created_at = $12, eth_sign_data = $13, batch_id = $14",
    "describe": {
      "columns": [],
      "parameters": {
        "Left": [
          "Int8",
          "Int4",
          "Jsonb",
          "Jsonb",
          "Bytea",
          "Bytea",
          "Bytea",
          "Bool",
          "Text",
          "Bytea",
          "Int8",
          "Timestamptz",
          "Jsonb",
          "Int8"
        ]
      },
      "nullable": []
    }
  },
  "8a9cf4dca8a6f276a1366a232f0981f0ccaa9e1837a75dc72a85f37f646ed179": {
    "query": "\n            SELECT * FROM forced_exit_requests\n            WHERE fulfilled_at IS NULL AND created_at = (\n                SELECT MIN(created_at) FROM forced_exit_requests\n            )\n            LIMIT 1\n            ",
    "describe": {
      "columns": [
        {
          "ordinal": 0,
          "name": "id",
          "type_info": "Int8"
        },
        {
          "ordinal": 1,
          "name": "target",
          "type_info": "Text"
        },
        {
          "ordinal": 2,
          "name": "tokens",
          "type_info": "Text"
        },
        {
          "ordinal": 3,
          "name": "price_in_wei",
          "type_info": "Numeric"
        },
        {
          "ordinal": 4,
          "name": "valid_until",
          "type_info": "Timestamptz"
        },
        {
          "ordinal": 5,
          "name": "created_at",
          "type_info": "Timestamptz"
        },
        {
          "ordinal": 6,
          "name": "fulfilled_at",
          "type_info": "Timestamptz"
        }
      ],
      "parameters": {
        "Left": []
      },
      "nullable": [
        false,
        false,
        false,
        false,
        false,
        false,
        true
      ]
    }
  },
  "8aa384bd2d145e1b7a8a6e18b560af991da3ef0d41ee5cae8f0c0573287acf04": {
    "query": "\n                    SELECT * FROM balances\n                    WHERE account_id = $1\n                ",
    "describe": {
      "columns": [
        {
          "ordinal": 0,
          "name": "account_id",
          "type_info": "Int8"
        },
        {
          "ordinal": 1,
          "name": "coin_id",
          "type_info": "Int4"
        },
        {
          "ordinal": 2,
          "name": "balance",
          "type_info": "Numeric"
        }
      ],
      "parameters": {
        "Left": [
          "Int8"
        ]
      },
      "nullable": [
        false,
        false,
        false
      ]
    }
  },
  "8f703c1371cfad6b11cb022ef8edcd1e3068ce3d7c82251a92a4dd1797fe299f": {
    "query": "\n                        INSERT INTO account_pubkey_updates ( update_order_id, account_id, block_number, old_pubkey_hash, new_pubkey_hash, old_nonce, new_nonce )\n                        VALUES ( $1, $2, $3, $4, $5, $6, $7 )\n                        ",
    "describe": {
      "columns": [],
      "parameters": {
        "Left": [
          "Int4",
          "Int8",
          "Int8",
          "Bytea",
          "Bytea",
          "Int8",
          "Int8"
        ]
      },
      "nullable": []
    }
  },
  "8f829092d361a063ad41c04b018b084c7d39318fa5b20beb02d43f3dff487357": {
    "query": "INSERT INTO aggregated_proofs (first_block, last_block, proof)\n            VALUES ($1, $2, $3)",
    "describe": {
      "columns": [],
      "parameters": {
        "Left": [
          "Int8",
          "Int8",
          "Jsonb"
        ]
      },
      "nullable": []
    }
  },
  "8fc71818833ae5c6084a582ed5de6a60e7dedb566d9a09871adb6774280b4837": {
    "query": "INSERT INTO data_restore_rollup_ops (block_num, operation, fee_account) VALUES ($1, $2, $3)",
    "describe": {
      "columns": [],
      "parameters": {
        "Left": [
          "Int8",
          "Jsonb",
          "Int8"
        ]
      },
      "nullable": []
    }
  },
  "92663f125319988e4b5d80d3d58286ca90a29ec2fa97d87750942c9e0615d1bc": {
    "query": "SELECT COUNT(*) FROM prover_job_queue WHERE job_status != $1",
    "describe": {
      "columns": [
        {
          "ordinal": 0,
          "name": "count",
          "type_info": "Int8"
        }
      ],
      "parameters": {
        "Left": [
          "Int4"
        ]
      },
      "nullable": [
        null
      ]
    }
  },
  "93bd5b76565dfbadecfd66a394127fd5b701d09dc3d61adb30b337fd12d86f6a": {
    "query": "\n            UPDATE aggregate_operations\n                SET confirmed = $1\n                WHERE id = (SELECT op_id FROM eth_aggregated_ops_binding WHERE eth_op_id = $2)",
    "describe": {
      "columns": [],
      "parameters": {
        "Left": [
          "Bool",
          "Int8"
        ]
      },
      "nullable": []
    }
  },
  "93fe4dceacf4e052ad807068272dc768eab33513e6c1e1ac62d2f989b1a26eee": {
    "query": "\n                INSERT INTO eth_operations (op_type, nonce, last_deadline_block, last_used_gas_price, raw_tx)\n                VALUES ($1, $2, $3, $4, $5)\n                RETURNING id\n            ",
    "describe": {
      "columns": [
        {
          "ordinal": 0,
          "name": "id",
          "type_info": "Int8"
        }
      ],
      "parameters": {
        "Left": [
          "Text",
          "Int8",
          "Int8",
          "Numeric",
          "Bytea"
        ]
      },
      "nullable": [
        false
      ]
    }
  },
  "94a736f1c27584b85131beec2013ebbfbfd05e75388f37374a509eee5c9cd1df": {
    "query": "DELETE FROM data_restore_storage_state_update",
    "describe": {
      "columns": [],
      "parameters": {
        "Left": []
      },
      "nullable": []
    }
  },
  "98f87793202531586603307eab53987f75f4e07614af8706e6180413f808a1b4": {
    "query": "INSERT INTO txs_batches_signatures VALUES($1, $2)",
    "describe": {
      "columns": [],
      "parameters": {
        "Left": [
          "Int8",
          "Jsonb"
        ]
      },
      "nullable": []
    }
  },
  "9aeeb5e20f4f34d4b4e1987f1bf0a23ee931f12da071b134225069d32c1896de": {
    "query": "SELECT * FROM pending_block\n            ORDER BY number DESC\n            LIMIT 1",
    "describe": {
      "columns": [
        {
          "ordinal": 0,
          "name": "number",
          "type_info": "Int8"
        },
        {
          "ordinal": 1,
          "name": "chunks_left",
          "type_info": "Int8"
        },
        {
          "ordinal": 2,
          "name": "unprocessed_priority_op_before",
          "type_info": "Int8"
        },
        {
          "ordinal": 3,
          "name": "pending_block_iteration",
          "type_info": "Int8"
        },
        {
          "ordinal": 4,
          "name": "timestamp",
          "type_info": "Int8"
        },
        {
          "ordinal": 5,
          "name": "previous_root_hash",
          "type_info": "Bytea"
        }
      ],
      "parameters": {
        "Left": []
      },
      "nullable": [
        false,
        false,
        false,
        false,
        true,
        false
      ]
    }
  },
  "9c07c9ffe26fede6ef1954c873c7ff392a908489147f4954df45dd941e97aa20": {
    "query": "\n                        UPDATE accounts \n                        SET last_block = $1, nonce = $2, pubkey_hash = $3\n                        WHERE id = $4\n                        ",
    "describe": {
      "columns": [],
      "parameters": {
        "Left": [
          "Int8",
          "Int8",
          "Bytea",
          "Int8"
        ]
      },
      "nullable": []
    }
  },
  "9fbf3d0ae8610fb464ac74ff989860eb913f4bfb14790373021ef456b671ed96": {
    "query": "SELECT * FROM eth_tx_hashes\n                WHERE eth_op_id = $1\n                ORDER BY id ASC",
    "describe": {
      "columns": [
        {
          "ordinal": 0,
          "name": "id",
          "type_info": "Int8"
        },
        {
          "ordinal": 1,
          "name": "eth_op_id",
          "type_info": "Int8"
        },
        {
          "ordinal": 2,
          "name": "tx_hash",
          "type_info": "Bytea"
        }
      ],
      "parameters": {
        "Left": [
          "Int8"
        ]
      },
      "nullable": [
        false,
        false,
        false
      ]
    }
  },
  "a154c713c54d22beec24fd99856956ab851fc6daf5692ffc6e0255c7dc6f16c1": {
    "query": "\n                SELECT * FROM account_pubkey_updates\n                WHERE account_id = $1 AND block_number > $2\n            ",
    "describe": {
      "columns": [
        {
          "ordinal": 0,
          "name": "pubkey_update_id",
          "type_info": "Int4"
        },
        {
          "ordinal": 1,
          "name": "update_order_id",
          "type_info": "Int4"
        },
        {
          "ordinal": 2,
          "name": "account_id",
          "type_info": "Int8"
        },
        {
          "ordinal": 3,
          "name": "block_number",
          "type_info": "Int8"
        },
        {
          "ordinal": 4,
          "name": "old_pubkey_hash",
          "type_info": "Bytea"
        },
        {
          "ordinal": 5,
          "name": "new_pubkey_hash",
          "type_info": "Bytea"
        },
        {
          "ordinal": 6,
          "name": "old_nonce",
          "type_info": "Int8"
        },
        {
          "ordinal": 7,
          "name": "new_nonce",
          "type_info": "Int8"
        }
      ],
      "parameters": {
        "Left": [
          "Int8",
          "Int8"
        ]
      },
      "nullable": [
        false,
        false,
        false,
        false,
        false,
        false,
        false,
        false
      ]
    }
  },
  "a270c88373710266a4904a7e5e1e418edebed57af308cf8233f6a7331331c5e4": {
    "query": "\n            SELECT * FROM tokens\n            ORDER BY id ASC\n            ",
    "describe": {
      "columns": [
        {
          "ordinal": 0,
          "name": "id",
          "type_info": "Int4"
        },
        {
          "ordinal": 1,
          "name": "address",
          "type_info": "Text"
        },
        {
          "ordinal": 2,
          "name": "symbol",
          "type_info": "Text"
        },
        {
          "ordinal": 3,
          "name": "decimals",
          "type_info": "Int2"
        }
      ],
      "parameters": {
        "Left": []
      },
      "nullable": [
        false,
        false,
        false,
        false
      ]
    }
  },
  "a2da93cd95ba78f23b8e7df776892a32a2228957881389d5a59803e9de38623f": {
    "query": "\n            INSERT INTO ticker_price ( token_id, usd_price, last_updated )\n            VALUES ( $1, $2, $3 )\n            ON CONFLICT (token_id)\n            DO\n              UPDATE SET usd_price = $2, last_updated = $3\n            ",
    "describe": {
      "columns": [],
      "parameters": {
        "Left": [
          "Int4",
          "Numeric",
          "Timestamptz"
        ]
      },
      "nullable": []
    }
  },
  "a4969ac155106f1d8dd9b305e71ce36b3ee39adf75574d40e123a617a502ffe4": {
    "query": "INSERT INTO executed_transactions (block_number, block_index, tx, operation, tx_hash, from_account, to_account, success, fail_reason, primary_account_address, nonce, created_at, eth_sign_data, batch_id)\n                VALUES ($1, $2, $3, $4, $5, $6, $7, $8, $9, $10, $11, $12, $13, $14)\n                ON CONFLICT (tx_hash)\n                DO NOTHING",
    "describe": {
      "columns": [],
      "parameters": {
        "Left": [
          "Int8",
          "Int4",
          "Jsonb",
          "Jsonb",
          "Bytea",
          "Bytea",
          "Bytea",
          "Bool",
          "Text",
          "Bytea",
          "Int8",
          "Timestamptz",
          "Jsonb",
          "Int8"
        ]
      },
      "nullable": []
    }
  },
  "a77668a3dce7f7cd1f45816f932eea685d429c3d75b40ea8e1a1bb9fc29f11c6": {
    "query": "UPDATE prover_job_queue SET (job_status, updated_at, updated_by) = ($1, now(), 'server_clean_idle')\n            WHERE job_status = $2 and (now() - updated_at) >= interval '120 seconds'",
    "describe": {
      "columns": [],
      "parameters": {
        "Left": [
          "Int4",
          "Int4"
        ]
      },
      "nullable": []
    }
  },
  "a7c77ca1eaea92f29494328c6652246732e50e2c989ed87676e333c295e0c251": {
    "query": "UPDATE eth_parameters\n            SET last_committed_block = $1, last_verified_block = $2, last_executed_block = $3\n            WHERE id = true",
    "describe": {
      "columns": [],
      "parameters": {
        "Left": [
          "Int8",
          "Int8",
          "Int8"
        ]
      },
      "nullable": []
    }
  },
  "aaaf2bcea738151db11f6152772516a46ef7d23ae885936094226b837369ee3c": {
    "query": "DELETE FROM mempool_txs\n            WHERE tx_hash = ANY($1)",
    "describe": {
      "columns": [],
      "parameters": {
        "Left": [
          "TextArray"
        ]
      },
      "nullable": []
    }
  },
  "b1c528c67d3c2ecea86e3ba1b2407cb4ee72149d66be0498be1c1162917c065d": {
    "query": "INSERT INTO block_witness (block, witness)\n            VALUES ($1, $2)\n            ON CONFLICT (block)\n            DO NOTHING",
    "describe": {
      "columns": [],
      "parameters": {
        "Left": [
          "Int8",
          "Text"
        ]
      },
      "nullable": []
    }
  },
  "b5e0f843d267576d57f41e2c4a63335749cb40e79bdb2b2cccbbaed5200abe96": {
    "query": "\n                    SELECT * FROM tokens\n                    WHERE address = $1\n                    LIMIT 1\n                    ",
    "describe": {
      "columns": [
        {
          "ordinal": 0,
          "name": "id",
          "type_info": "Int4"
        },
        {
          "ordinal": 1,
          "name": "address",
          "type_info": "Text"
        },
        {
          "ordinal": 2,
          "name": "symbol",
          "type_info": "Text"
        },
        {
          "ordinal": 3,
          "name": "decimals",
          "type_info": "Int2"
        }
      ],
      "parameters": {
        "Left": [
          "Text"
        ]
      },
      "nullable": [
        false,
        false,
        false,
        false
      ]
    }
  },
  "b6122cd06705d126020a1394f573c28cdae793acd95f4a054d75ae87767f52db": {
    "query": "\n            SELECT * FROM aggregate_operations\n            WHERE EXISTS (SELECT * FROM eth_unprocessed_aggregated_ops WHERE op_id = aggregate_operations.id)\n            ORDER BY id ASC\n            ",
    "describe": {
      "columns": [
        {
          "ordinal": 0,
          "name": "id",
          "type_info": "Int8"
        },
        {
          "ordinal": 1,
          "name": "action_type",
          "type_info": "Text"
        },
        {
          "ordinal": 2,
          "name": "arguments",
          "type_info": "Jsonb"
        },
        {
          "ordinal": 3,
          "name": "from_block",
          "type_info": "Int8"
        },
        {
          "ordinal": 4,
          "name": "to_block",
          "type_info": "Int8"
        },
        {
          "ordinal": 5,
          "name": "created_at",
          "type_info": "Timestamptz"
        },
        {
          "ordinal": 6,
          "name": "confirmed",
          "type_info": "Bool"
        }
      ],
      "parameters": {
        "Left": []
      },
      "nullable": [
        false,
        false,
        false,
        false,
        false,
        false,
        false
      ]
    }
  },
  "b63daeea7fab180b5eba3721d26ad0a8f89193b9e459339e76e1a1bd87d9f37b": {
    "query": "SELECT * FROM mempool_txs\n                ORDER BY batch_id DESC\n                LIMIT 1",
    "describe": {
      "columns": [
        {
          "ordinal": 0,
          "name": "id",
          "type_info": "Int8"
        },
        {
          "ordinal": 1,
          "name": "tx_hash",
          "type_info": "Text"
        },
        {
          "ordinal": 2,
          "name": "tx",
          "type_info": "Jsonb"
        },
        {
          "ordinal": 3,
          "name": "created_at",
          "type_info": "Timestamptz"
        },
        {
          "ordinal": 4,
          "name": "eth_sign_data",
          "type_info": "Jsonb"
        },
        {
          "ordinal": 5,
          "name": "batch_id",
          "type_info": "Int8"
        }
      ],
      "parameters": {
        "Left": []
      },
      "nullable": [
        false,
        false,
        false,
        false,
        true,
        false
      ]
    }
  },
  "ba155dc95f19a097d1a16bf35f23371872f72dfb618cb871693752be93fed472": {
    "query": "\n            WITH aggr_comm AS (\n                SELECT \n                    aggregate_operations.created_at, \n                    eth_operations.final_hash, \n                    commit_aggregated_blocks_binding.block_number \n                FROM aggregate_operations\n                    INNER JOIN commit_aggregated_blocks_binding ON aggregate_operations.id = commit_aggregated_blocks_binding.op_id\n                    INNER JOIN eth_aggregated_ops_binding ON aggregate_operations.id = eth_aggregated_ops_binding.op_id\n                    INNER JOIN eth_operations ON eth_operations.id = eth_aggregated_ops_binding.eth_op_id\n                WHERE aggregate_operations.confirmed = true \n            )\n            ,aggr_exec as (\n                 SELECT \n                    aggregate_operations.created_at, \n                    eth_operations.final_hash, \n                    execute_aggregated_blocks_binding.block_number \n                FROM aggregate_operations\n                    INNER JOIN execute_aggregated_blocks_binding ON aggregate_operations.id = execute_aggregated_blocks_binding.op_id\n                    INNER JOIN eth_aggregated_ops_binding ON aggregate_operations.id = eth_aggregated_ops_binding.op_id\n                    INNER JOIN eth_operations ON eth_operations.id = eth_aggregated_ops_binding.eth_op_id\n                WHERE aggregate_operations.confirmed = true \n            )\n            SELECT\n                blocks.number AS \"block_number!\",\n                blocks.root_hash AS \"new_state_root!\",\n                blocks.block_size AS \"block_size!\",\n                committed.final_hash AS \"commit_tx_hash?\",\n                verified.final_hash AS \"verify_tx_hash?\",\n                committed.created_at AS \"committed_at!\",\n                verified.created_at AS \"verified_at?\"\n            FROM blocks\n                     INNER JOIN aggr_comm committed ON blocks.number = committed.block_number\n                     LEFT JOIN aggr_exec verified ON blocks.number = verified.block_number\n            WHERE\n                blocks.number <= $1\n            ORDER BY blocks.number DESC\n            LIMIT $2;\n            ",
    "describe": {
      "columns": [
        {
          "ordinal": 0,
          "name": "block_number!",
          "type_info": "Int8"
        },
        {
          "ordinal": 1,
          "name": "new_state_root!",
          "type_info": "Bytea"
        },
        {
          "ordinal": 2,
          "name": "block_size!",
          "type_info": "Int8"
        },
        {
          "ordinal": 3,
          "name": "commit_tx_hash?",
          "type_info": "Bytea"
        },
        {
          "ordinal": 4,
          "name": "verify_tx_hash?",
          "type_info": "Bytea"
        },
        {
          "ordinal": 5,
          "name": "committed_at!",
          "type_info": "Timestamptz"
        },
        {
          "ordinal": 6,
          "name": "verified_at?",
          "type_info": "Timestamptz"
        }
      ],
      "parameters": {
        "Left": [
          "Int8",
          "Int8"
        ]
      },
      "nullable": [
        false,
        false,
        false,
        true,
        true,
        false,
        false
      ]
    }
  },
  "baaaff359564c5d1094fcf2650d53cf9dcac5d50fc3a549c6cff53dd472350f7": {
    "query": "\n            SELECT * FROM ticker_price\n            WHERE token_id = $1\n            LIMIT 1\n            ",
    "describe": {
      "columns": [
        {
          "ordinal": 0,
          "name": "token_id",
          "type_info": "Int4"
        },
        {
          "ordinal": 1,
          "name": "usd_price",
          "type_info": "Numeric"
        },
        {
          "ordinal": 2,
          "name": "last_updated",
          "type_info": "Timestamptz"
        }
      ],
      "parameters": {
        "Left": [
          "Int4"
        ]
      },
      "nullable": [
        false,
        false,
        false
      ]
    }
  },
  "bbf6839d81439b9760bea580b95a044cfb2b418aa385e051295252ea7a0d60dd": {
    "query": "SELECT * FROM data_restore_storage_state_update\n            LIMIT 1",
    "describe": {
      "columns": [
        {
          "ordinal": 0,
          "name": "id",
          "type_info": "Int4"
        },
        {
          "ordinal": 1,
          "name": "storage_state",
          "type_info": "Text"
        }
      ],
      "parameters": {
        "Left": []
      },
      "nullable": [
        false,
        false
      ]
    }
  },
  "be887d91df5cb45059e7ac1a857e79829b42b931cc7d9f086536c7ec1f096b75": {
    "query": "\n                WITH transactions AS (\n                    SELECT\n                        '0x' || encode(tx_hash, 'hex') as tx_hash,\n                        tx as op,\n                        block_number,\n                        success,\n                        fail_reason,\n                        created_at\n                    FROM executed_transactions\n                    WHERE block_number = $1\n                ), priority_ops AS (\n                    SELECT\n                        '0x' || encode(eth_hash, 'hex') as tx_hash,\n                        operation as op,\n                        block_number,\n                        true as success,\n                        Null as fail_reason,\n                        created_at\n                    FROM executed_priority_operations\n                    WHERE block_number = $1\n                ), everything AS (\n                    SELECT * FROM transactions\n                    UNION ALL\n                    SELECT * FROM priority_ops\n                )\n                SELECT\n                    tx_hash as \"tx_hash!\",\n                    block_number as \"block_number!\",\n                    op as \"op!\",\n                    success as \"success?\",\n                    fail_reason as \"fail_reason?\",\n                    created_at as \"created_at!\"\n                FROM everything\n                ORDER BY created_at DESC\n            ",
    "describe": {
      "columns": [
        {
          "ordinal": 0,
          "name": "tx_hash!",
          "type_info": "Text"
        },
        {
          "ordinal": 1,
          "name": "block_number!",
          "type_info": "Int8"
        },
        {
          "ordinal": 2,
          "name": "op!",
          "type_info": "Jsonb"
        },
        {
          "ordinal": 3,
          "name": "success?",
          "type_info": "Bool"
        },
        {
          "ordinal": 4,
          "name": "fail_reason?",
          "type_info": "Text"
        },
        {
          "ordinal": 5,
          "name": "created_at!",
          "type_info": "Timestamptz"
        }
      ],
      "parameters": {
        "Left": [
          "Int8"
        ]
      },
      "nullable": [
        null,
        null,
        null,
        null,
        null,
        null
<<<<<<< HEAD
      ]
    }
  },
  "be9256cd3f1bf963746b135b29678dc82a050dde0eca60258dd991b2d7d7d1eb": {
    "query": "\n            INSERT INTO forced_exit_requests ( target, tokens, price_in_wei, valid_until )\n            VALUES ( $1, $2, $3, $4 )\n            RETURNING *\n            ",
    "describe": {
      "columns": [
        {
          "ordinal": 0,
          "name": "id",
          "type_info": "Int8"
        },
        {
          "ordinal": 1,
          "name": "target",
          "type_info": "Text"
        },
        {
          "ordinal": 2,
          "name": "tokens",
          "type_info": "Text"
        },
        {
          "ordinal": 3,
          "name": "price_in_wei",
          "type_info": "Numeric"
        },
        {
          "ordinal": 4,
          "name": "valid_until",
          "type_info": "Timestamptz"
        },
        {
          "ordinal": 5,
          "name": "created_at",
          "type_info": "Timestamptz"
        },
        {
          "ordinal": 6,
          "name": "fulfilled_at",
          "type_info": "Timestamptz"
        }
      ],
      "parameters": {
        "Left": [
          "Text",
          "Text",
          "Numeric",
          "Timestamptz"
        ]
      },
      "nullable": [
        false,
        false,
        false,
        false,
        false,
        false,
        true
      ]
    }
  },
  "bf002ea8011c653cebce62d2c49f4a5e7415e45fb7db5f7f68ae86c43b60b393": {
    "query": "SELECT * FROM eth_parameters WHERE id = true",
    "describe": {
      "columns": [
        {
          "ordinal": 0,
          "name": "id",
          "type_info": "Bool"
        },
        {
          "ordinal": 1,
          "name": "nonce",
          "type_info": "Int8"
        },
        {
          "ordinal": 2,
          "name": "gas_price_limit",
          "type_info": "Int8"
        },
        {
          "ordinal": 3,
          "name": "last_committed_block",
          "type_info": "Int8"
        },
        {
          "ordinal": 4,
          "name": "last_verified_block",
          "type_info": "Int8"
        },
        {
          "ordinal": 5,
          "name": "last_executed_block",
          "type_info": "Int8"
        },
        {
          "ordinal": 6,
          "name": "average_gas_price",
          "type_info": "Int8"
        }
      ],
      "parameters": {
        "Left": []
      },
      "nullable": [
        false,
        false,
        false,
        false,
        false,
        false,
        true
=======
>>>>>>> 46aded77
      ]
    }
  },
  "bf002ea8011c653cebce62d2c49f4a5e7415e45fb7db5f7f68ae86c43b60b393": {
    "query": "SELECT * FROM eth_parameters WHERE id = true",
    "describe": {
      "columns": [
        {
          "ordinal": 0,
          "name": "id",
          "type_info": "Bool"
        },
        {
          "ordinal": 1,
          "name": "nonce",
          "type_info": "Int8"
        },
        {
          "ordinal": 2,
          "name": "gas_price_limit",
          "type_info": "Int8"
        },
        {
          "ordinal": 3,
          "name": "last_committed_block",
          "type_info": "Int8"
        },
        {
          "ordinal": 4,
          "name": "last_verified_block",
          "type_info": "Int8"
        },
        {
          "ordinal": 5,
          "name": "last_executed_block",
          "type_info": "Int8"
        },
        {
          "ordinal": 6,
          "name": "average_gas_price",
          "type_info": "Int8"
        }
      ],
      "parameters": {
        "Left": []
      },
      "nullable": [
        false,
        false,
        false,
        false,
        false,
        false,
        true
      ]
    }
  },
  "c0bc09d944da0d6a2eb2108185c757ff16440ed9c3d1fb2835cf3d4f552078f2": {
    "query": "SELECT * FROM executed_priority_operations WHERE block_number = $1",
    "describe": {
      "columns": [
        {
          "ordinal": 0,
          "name": "block_number",
          "type_info": "Int8"
        },
        {
          "ordinal": 1,
          "name": "block_index",
          "type_info": "Int4"
        },
        {
          "ordinal": 2,
          "name": "operation",
          "type_info": "Jsonb"
        },
        {
          "ordinal": 3,
          "name": "from_account",
          "type_info": "Bytea"
        },
        {
          "ordinal": 4,
          "name": "to_account",
          "type_info": "Bytea"
        },
        {
          "ordinal": 5,
          "name": "priority_op_serialid",
          "type_info": "Int8"
        },
        {
          "ordinal": 6,
          "name": "deadline_block",
          "type_info": "Int8"
        },
        {
          "ordinal": 7,
          "name": "eth_hash",
          "type_info": "Bytea"
        },
        {
          "ordinal": 8,
          "name": "eth_block",
          "type_info": "Int8"
        },
        {
          "ordinal": 9,
          "name": "created_at",
          "type_info": "Timestamptz"
        }
      ],
      "parameters": {
        "Left": [
          "Int8"
        ]
      },
      "nullable": [
        false,
        false,
        false,
        false,
        false,
        false,
        false,
        false,
        false,
        false
      ]
    }
  },
  "c16cb52de684232faf3ddf3bc5e4b90388e9b413e690aa5cf891fc4fad293edd": {
    "query": "DELETE FROM data_restore_events_state",
    "describe": {
      "columns": [],
      "parameters": {
        "Left": []
      },
      "nullable": []
    }
  },
  "c211a979754c36f0bf03fe7d1d51351eca9e67651c15786904521ae78edc6193": {
    "query": "SELECT * FROM account_pubkey_updates WHERE block_number > $1 AND block_number <= $2 ",
    "describe": {
      "columns": [
        {
          "ordinal": 0,
          "name": "pubkey_update_id",
          "type_info": "Int4"
        },
        {
          "ordinal": 1,
          "name": "update_order_id",
          "type_info": "Int4"
        },
        {
          "ordinal": 2,
          "name": "account_id",
          "type_info": "Int8"
        },
        {
          "ordinal": 3,
          "name": "block_number",
          "type_info": "Int8"
        },
        {
          "ordinal": 4,
          "name": "old_pubkey_hash",
          "type_info": "Bytea"
        },
        {
          "ordinal": 5,
          "name": "new_pubkey_hash",
          "type_info": "Bytea"
        },
        {
          "ordinal": 6,
          "name": "old_nonce",
          "type_info": "Int8"
        },
        {
          "ordinal": 7,
          "name": "new_nonce",
          "type_info": "Int8"
        }
      ],
      "parameters": {
        "Left": [
          "Int8",
          "Int8"
        ]
      },
      "nullable": [
        false,
        false,
        false,
        false,
        false,
        false,
        false,
        false
      ]
    }
  },
  "c2b72cb3aeb4b448b240edef3988a1026577a82fb4ae1c416fcaf4622afa4ac0": {
    "query": "INSERT INTO aggregate_operations (action_type, arguments, from_block, to_block)\n            VALUES ($1, $2, $3, $4)\n            ON CONFLICT (id)\n            DO NOTHING\n            RETURNING id",
    "describe": {
      "columns": [
        {
          "ordinal": 0,
          "name": "id",
          "type_info": "Int8"
        }
      ],
      "parameters": {
        "Left": [
          "Text",
          "Jsonb",
          "Int8",
          "Int8"
        ]
      },
      "nullable": [
        false
      ]
    }
  },
  "c55231e06a5969f1531b98a925fd1575ee60967b7c546ed5650a9d42a738abee": {
    "query": "\n                SELECT * FROM account_pubkey_updates\n                WHERE block_number = $1\n            ",
    "describe": {
      "columns": [
        {
          "ordinal": 0,
          "name": "pubkey_update_id",
          "type_info": "Int4"
        },
        {
          "ordinal": 1,
          "name": "update_order_id",
          "type_info": "Int4"
        },
        {
          "ordinal": 2,
          "name": "account_id",
          "type_info": "Int8"
        },
        {
          "ordinal": 3,
          "name": "block_number",
          "type_info": "Int8"
        },
        {
          "ordinal": 4,
          "name": "old_pubkey_hash",
          "type_info": "Bytea"
        },
        {
          "ordinal": 5,
          "name": "new_pubkey_hash",
          "type_info": "Bytea"
        },
        {
          "ordinal": 6,
          "name": "old_nonce",
          "type_info": "Int8"
        },
        {
          "ordinal": 7,
          "name": "new_nonce",
          "type_info": "Int8"
        }
      ],
      "parameters": {
        "Left": [
          "Int8"
        ]
      },
      "nullable": [
        false,
        false,
        false,
        false,
        false,
        false,
        false,
        false
      ]
    }
  },
  "c7bc91425f35b3a77be36fe8ba80030445051a0bc2536fa4a0def7ac498fc5c2": {
    "query": "INSERT INTO mempool_txs (tx_hash, tx, created_at, eth_sign_data)\n                VALUES ($1, $2, $3, $4)",
    "describe": {
      "columns": [],
      "parameters": {
        "Left": [
          "Text",
          "Jsonb",
          "Timestamptz",
          "Jsonb"
        ]
      },
      "nullable": []
    }
  },
  "c842454191f93c4ab02e9845294b575dfd48a8eaae85996c5e76a36be997f969": {
    "query": "\n                    WITH block_details AS (\n                        WITH aggr_comm AS (\n                            SELECT \n                                aggregate_operations.created_at, \n                                eth_operations.final_hash, \n                                commit_aggregated_blocks_binding.block_number \n                            FROM aggregate_operations\n                                INNER JOIN commit_aggregated_blocks_binding ON aggregate_operations.id = commit_aggregated_blocks_binding.op_id\n                                INNER JOIN eth_aggregated_ops_binding ON aggregate_operations.id = eth_aggregated_ops_binding.op_id\n                                INNER JOIN eth_operations ON eth_operations.id = eth_aggregated_ops_binding.eth_op_id\n                            WHERE aggregate_operations.confirmed = true \n                        )\n                        , aggr_exec as (\n                             SELECT \n                                aggregate_operations.created_at, \n                                eth_operations.final_hash, \n                                execute_aggregated_blocks_binding.block_number \n                            FROM aggregate_operations\n                                INNER JOIN execute_aggregated_blocks_binding ON aggregate_operations.id = execute_aggregated_blocks_binding.op_id\n                                INNER JOIN eth_aggregated_ops_binding ON aggregate_operations.id = eth_aggregated_ops_binding.op_id\n                                INNER JOIN eth_operations ON eth_operations.id = eth_aggregated_ops_binding.eth_op_id\n                            WHERE aggregate_operations.confirmed = true \n                        )\n                        SELECT\n                            blocks.number AS details_block_number,\n                            committed.final_hash AS commit_tx_hash,\n                            verified.final_hash AS verify_tx_hash\n                        FROM blocks\n                                INNER JOIN aggr_comm committed ON blocks.number = committed.block_number\n                                LEFT JOIN aggr_exec verified ON blocks.number = verified.block_number\n                    )\n                    SELECT\n                        block_number, \n                        block_index,\n                        eth_hash,\n                        details.commit_tx_hash as \"commit_tx_hash?\",\n                        details.verify_tx_hash as \"verify_tx_hash?\"\n                    FROM executed_priority_operations\n                    LEFT JOIN block_details details ON details.details_block_number = executed_priority_operations.block_number\n                    WHERE (\n                        (from_account = $1 OR to_account = $1)\n                        AND (\n                            block_number = $2 AND (\n                                block_index >= $3\n                            ) OR (\n                                block_number > $2\n                            )\n                        )\n                    )\n                    ORDER BY block_number ASC, block_index ASC\n                    LIMIT $4\n                    ",
    "describe": {
      "columns": [
        {
          "ordinal": 0,
          "name": "block_number",
          "type_info": "Int8"
        },
        {
          "ordinal": 1,
          "name": "block_index",
          "type_info": "Int4"
        },
        {
          "ordinal": 2,
          "name": "eth_hash",
          "type_info": "Bytea"
        },
        {
          "ordinal": 3,
          "name": "commit_tx_hash?",
          "type_info": "Bytea"
        },
        {
          "ordinal": 4,
          "name": "verify_tx_hash?",
          "type_info": "Bytea"
        }
      ],
      "parameters": {
        "Left": [
          "Bytea",
          "Int8",
          "Int4",
          "Int8"
        ]
      },
      "nullable": [
        false,
        false,
        false,
        true,
        true
      ]
    }
  },
  "cb492484bab6e66f89a4d80649d3559566a681db153152a52449acf931a1d039": {
    "query": "SELECT * FROM block_witness WHERE block = $1",
    "describe": {
      "columns": [
        {
          "ordinal": 0,
          "name": "block",
          "type_info": "Int8"
        },
        {
          "ordinal": 1,
          "name": "witness",
          "type_info": "Text"
        }
      ],
      "parameters": {
        "Left": [
          "Int8"
        ]
      },
      "nullable": [
        false,
        false
      ]
    }
  },
  "cbedf306b3a2c63be1ca241eb03609907713c8d9bd3eadf3b3fea23969005cd3": {
    "query": "\n                SELECT * FROM account_creates\n                WHERE block_number = $1\n            ",
    "describe": {
      "columns": [
        {
          "ordinal": 0,
          "name": "account_id",
          "type_info": "Int8"
        },
        {
          "ordinal": 1,
          "name": "is_create",
          "type_info": "Bool"
        },
        {
          "ordinal": 2,
          "name": "block_number",
          "type_info": "Int8"
        },
        {
          "ordinal": 3,
          "name": "address",
          "type_info": "Bytea"
        },
        {
          "ordinal": 4,
          "name": "nonce",
          "type_info": "Int8"
        },
        {
          "ordinal": 5,
          "name": "update_order_id",
          "type_info": "Int4"
        }
      ],
      "parameters": {
        "Left": [
          "Int8"
        ]
      },
      "nullable": [
        false,
        false,
        false,
        false,
        false,
        false
      ]
    }
  },
  "cdc6f84e5eee67e085706daa75f69a498adcedd7093288bd7ec84813e5066075": {
    "query": "\n            INSERT INTO tokens ( id, address, symbol, decimals )\n            VALUES ( $1, $2, $3, $4 )\n            ON CONFLICT (id)\n            DO\n              UPDATE SET address = $2, symbol = $3, decimals = $4\n            ",
    "describe": {
      "columns": [],
      "parameters": {
        "Left": [
          "Int4",
          "Text",
          "Text",
          "Int2"
        ]
      },
      "nullable": []
    }
  },
  "ceb8e4656aa76e1918a03707a1f047aed19ffcb3c70dbde61a6353b26b5a2493": {
    "query": "\n            INSERT INTO ticker_market_volume ( token_id, market_volume, last_updated )\n            VALUES ( $1, $2, $3 )\n            ON CONFLICT (token_id)\n            DO\n              UPDATE SET market_volume = $2, last_updated = $3\n            ",
    "describe": {
      "columns": [],
      "parameters": {
        "Left": [
          "Int4",
          "Numeric",
          "Timestamptz"
        ]
      },
      "nullable": []
    }
  },
  "d3b822a6639901acd986e82d2779a7318c3805385a7772db83063d9507c049a7": {
    "query": "INSERT INTO eth_parameters (nonce, gas_price_limit, last_committed_block, last_verified_block, last_executed_block)\n                VALUES ($1, $2, $3, $4, $5)",
    "describe": {
      "columns": [],
      "parameters": {
        "Left": [
          "Int8",
          "Int8",
          "Int8",
          "Int8",
          "Int8"
        ]
      },
      "nullable": []
    }
  },
  "d9e266ce374cc7d12511a61ca81cd167b59493ee74e44b26c4baf92f4a4152e4": {
    "query": "SELECT * FROM aggregate_operations WHERE from_block >= $1 AND to_block <= $1 AND action_type = $2",
    "describe": {
      "columns": [
        {
          "ordinal": 0,
          "name": "id",
          "type_info": "Int8"
        },
        {
          "ordinal": 1,
          "name": "action_type",
          "type_info": "Text"
        },
        {
          "ordinal": 2,
          "name": "arguments",
          "type_info": "Jsonb"
        },
        {
          "ordinal": 3,
          "name": "from_block",
          "type_info": "Int8"
        },
        {
          "ordinal": 4,
          "name": "to_block",
          "type_info": "Int8"
        },
        {
          "ordinal": 5,
          "name": "created_at",
          "type_info": "Timestamptz"
        },
        {
          "ordinal": 6,
          "name": "confirmed",
          "type_info": "Bool"
        }
      ],
      "parameters": {
        "Left": [
          "Int8",
          "Text"
        ]
      },
      "nullable": [
        false,
        false,
        false,
        false,
        false,
        false,
        false
      ]
    }
  },
  "db91278dbc648e1c7ebf4775d7927104e887c0bb338ed51c9aff21cfdecb2f27": {
    "query": "\n            INSERT INTO blocks (number, root_hash, fee_account_id, unprocessed_prior_op_before, unprocessed_prior_op_after, block_size, commit_gas_limit, verify_gas_limit, commitment, timestamp)\n            VALUES ($1, $2, $3, $4, $5, $6, $7, $8, $9, $10)\n            ",
    "describe": {
      "columns": [],
      "parameters": {
        "Left": [
          "Int8",
          "Bytea",
          "Int8",
          "Int8",
          "Int8",
          "Int8",
          "Int8",
          "Int8",
          "Bytea",
          "Int8"
        ]
      },
      "nullable": []
    }
  },
  "debbe23f0c730c331482c798387d1739911923edcafc2bd80463464ff98f3b71": {
    "query": "SELECT * from mempool_txs\n            WHERE tx_hash = $1",
    "describe": {
      "columns": [
        {
          "ordinal": 0,
          "name": "id",
          "type_info": "Int8"
        },
        {
          "ordinal": 1,
          "name": "tx_hash",
          "type_info": "Text"
        },
        {
          "ordinal": 2,
          "name": "tx",
          "type_info": "Jsonb"
        },
        {
          "ordinal": 3,
          "name": "created_at",
          "type_info": "Timestamptz"
        },
        {
          "ordinal": 4,
          "name": "eth_sign_data",
          "type_info": "Jsonb"
        },
        {
          "ordinal": 5,
          "name": "batch_id",
          "type_info": "Int8"
        }
      ],
      "parameters": {
        "Left": [
          "Text"
        ]
      },
      "nullable": [
        false,
        false,
        false,
        false,
        true,
        false
      ]
    }
  },
  "e32e0ba9ec31e6e78de5972548dced78d2a6949ec723b71ce210627dbb92dfe4": {
    "query": "\n                    WITH block_details AS (\n                        WITH aggr_comm AS (\n                            SELECT \n                                aggregate_operations.created_at, \n                                eth_operations.final_hash, \n                                commit_aggregated_blocks_binding.block_number \n                            FROM aggregate_operations\n                                INNER JOIN commit_aggregated_blocks_binding ON aggregate_operations.id = commit_aggregated_blocks_binding.op_id\n                                INNER JOIN eth_aggregated_ops_binding ON aggregate_operations.id = eth_aggregated_ops_binding.op_id\n                                INNER JOIN eth_operations ON eth_operations.id = eth_aggregated_ops_binding.eth_op_id\n                            WHERE aggregate_operations.confirmed = true \n                        )\n                        , aggr_exec as (\n                             SELECT \n                                aggregate_operations.created_at, \n                                eth_operations.final_hash, \n                                execute_aggregated_blocks_binding.block_number \n                            FROM aggregate_operations\n                                INNER JOIN execute_aggregated_blocks_binding ON aggregate_operations.id = execute_aggregated_blocks_binding.op_id\n                                INNER JOIN eth_aggregated_ops_binding ON aggregate_operations.id = eth_aggregated_ops_binding.op_id\n                                INNER JOIN eth_operations ON eth_operations.id = eth_aggregated_ops_binding.eth_op_id\n                            WHERE aggregate_operations.confirmed = true \n                        )\n                        SELECT\n                            blocks.number AS details_block_number,\n                            committed.final_hash AS commit_tx_hash,\n                            verified.final_hash AS verify_tx_hash\n                        FROM blocks\n                                INNER JOIN aggr_comm committed ON blocks.number = committed.block_number\n                                LEFT JOIN aggr_exec verified ON blocks.number = verified.block_number\n                    )\n                    SELECT\n                        block_number, \n                        block_index,\n                        eth_hash,\n                        details.commit_tx_hash as \"commit_tx_hash?\",\n                        details.verify_tx_hash as \"verify_tx_hash?\"\n                    FROM executed_priority_operations\n                    LEFT JOIN block_details details ON details.details_block_number = executed_priority_operations.block_number\n                    WHERE (\n                        (from_account = $1 OR to_account = $1)\n                        AND (\n                            block_number = $2 AND (\n                                block_index <= $3\n                            ) OR (\n                                block_number < $2\n                            )\n                        )\n                    )\n                    ORDER BY block_number DESC, block_index DESC\n                    LIMIT $4\n                    ",
    "describe": {
      "columns": [
        {
          "ordinal": 0,
          "name": "block_number",
          "type_info": "Int8"
        },
        {
          "ordinal": 1,
          "name": "block_index",
          "type_info": "Int4"
        },
        {
          "ordinal": 2,
          "name": "eth_hash",
          "type_info": "Bytea"
        },
        {
          "ordinal": 3,
          "name": "commit_tx_hash?",
          "type_info": "Bytea"
        },
        {
          "ordinal": 4,
          "name": "verify_tx_hash?",
          "type_info": "Bytea"
        }
      ],
      "parameters": {
        "Left": [
          "Bytea",
          "Int8",
          "Int4",
          "Int8"
        ]
      },
      "nullable": [
        false,
        false,
        false,
        true,
        true
      ]
    }
  },
  "e3ee3cb9cbe8d05a635e71daea301cf6b2310f89f3d9f8fdabc28e7ebf8d3521": {
    "query": "\n            INSERT INTO eth_account_types VALUES ( $1, $2 )\n            ON CONFLICT (account_id) DO UPDATE SET account_type = $2\n            ",
    "describe": {
      "columns": [],
      "parameters": {
        "Left": [
          "Int8",
          {
            "Custom": {
              "name": "eth_account_type",
              "kind": {
                "Enum": [
                  "Owned",
                  "CREATE2"
                ]
              }
            }
          }
        ]
      },
      "nullable": []
    }
  },
  "e42d1180b05adcce696d87de411553e385d36018fe60e0963a348adc00ad874b": {
    "query": "UPDATE eth_parameters\n            SET nonce = $1\n            WHERE id = true",
    "describe": {
      "columns": [],
      "parameters": {
        "Left": [
          "Int8"
        ]
      },
      "nullable": []
    }
  },
  "e4897d5770da960d06e093558bcbcc924dfe62dd594ff2f464f42dd15a60975e": {
    "query": "\n                    SELECT * FROM tokens\n                    WHERE id = $1\n                    LIMIT 1\n                    ",
    "describe": {
      "columns": [
        {
          "ordinal": 0,
          "name": "id",
          "type_info": "Int4"
        },
        {
          "ordinal": 1,
          "name": "address",
          "type_info": "Text"
        },
        {
          "ordinal": 2,
          "name": "symbol",
          "type_info": "Text"
        },
        {
          "ordinal": 3,
          "name": "decimals",
          "type_info": "Int2"
        }
      ],
      "parameters": {
        "Left": [
          "Int4"
        ]
      },
      "nullable": [
        false,
        false,
        false,
        false
      ]
    }
  },
  "e515899938d5ced7b83234fcea6ad024184702eca40b1fae1a16467649722a10": {
    "query": "\n                INSERT INTO execute_aggregated_blocks_binding\n                SELECT \n                    aggregate_operations.id, blocks.number\n                FROM aggregate_operations\n                INNER JOIN blocks ON blocks.number BETWEEN aggregate_operations.from_block AND aggregate_operations.to_block\n                WHERE aggregate_operations.action_type = 'ExecuteBlocks' and aggregate_operations.id = $1\n                ",
    "describe": {
      "columns": [],
      "parameters": {
        "Left": [
          "Int8"
        ]
      },
      "nullable": []
    }
  },
  "e7b1a3e830945cfe5c876255bbaa97dae409e1f642539ec898fd5dc3bb991bfc": {
    "query": "\n            WITH aggr_comm AS (\n                SELECT \n                    aggregate_operations.created_at, \n                    eth_operations.final_hash, \n                    commit_aggregated_blocks_binding.block_number \n                FROM aggregate_operations\n                    INNER JOIN commit_aggregated_blocks_binding ON aggregate_operations.id = commit_aggregated_blocks_binding.op_id\n                    INNER JOIN eth_aggregated_ops_binding ON aggregate_operations.id = eth_aggregated_ops_binding.op_id\n                    INNER JOIN eth_operations ON eth_operations.id = eth_aggregated_ops_binding.eth_op_id\n                WHERE aggregate_operations.confirmed = true \n            )\n            ,aggr_exec as (\n                 SELECT \n                    aggregate_operations.created_at, \n                    eth_operations.final_hash, \n                    execute_aggregated_blocks_binding.block_number \n                FROM aggregate_operations\n                    INNER JOIN execute_aggregated_blocks_binding ON aggregate_operations.id = execute_aggregated_blocks_binding.op_id\n                    INNER JOIN eth_aggregated_ops_binding ON aggregate_operations.id = eth_aggregated_ops_binding.op_id\n                    INNER JOIN eth_operations ON eth_operations.id = eth_aggregated_ops_binding.eth_op_id\n                WHERE aggregate_operations.confirmed = true \n            )\n            SELECT\n                blocks.number AS \"block_number!\",\n                blocks.root_hash AS \"new_state_root!\",\n                blocks.block_size AS \"block_size!\",\n                committed.final_hash AS \"commit_tx_hash?\",\n                verified.final_hash AS \"verify_tx_hash?\",\n                committed.created_at AS \"committed_at!\",\n                verified.created_at AS \"verified_at?\"\n            FROM blocks\n                     INNER JOIN aggr_comm committed ON blocks.number = committed.block_number\n                     LEFT JOIN aggr_exec verified ON blocks.number = verified.block_number\n            WHERE false\n                OR committed.final_hash = $1\n                OR verified.final_hash = $1\n                OR blocks.root_hash = $1\n                OR blocks.number = $2\n            ORDER BY blocks.number DESC\n            LIMIT 1;\n            ",
    "describe": {
      "columns": [
        {
          "ordinal": 0,
          "name": "block_number!",
          "type_info": "Int8"
        },
        {
          "ordinal": 1,
          "name": "new_state_root!",
          "type_info": "Bytea"
        },
        {
          "ordinal": 2,
          "name": "block_size!",
          "type_info": "Int8"
        },
        {
          "ordinal": 3,
          "name": "commit_tx_hash?",
          "type_info": "Bytea"
        },
        {
          "ordinal": 4,
          "name": "verify_tx_hash?",
          "type_info": "Bytea"
        },
        {
          "ordinal": 5,
          "name": "committed_at!",
          "type_info": "Timestamptz"
        },
        {
          "ordinal": 6,
          "name": "verified_at?",
          "type_info": "Timestamptz"
        }
      ],
      "parameters": {
        "Left": [
          "Bytea",
          "Int8"
        ]
      },
      "nullable": [
        false,
        false,
        false,
        true,
        true,
        false,
        false
      ]
    }
  },
  "e99d990d2d9b1c6068efb623634d6d6cf49a3c7ec33a5a916b7ddaa745e24c9b": {
    "query": "\n                SELECT * FROM prover_job_queue\n                WHERE job_status = $1\n                ORDER BY (job_priority, id, first_block)\n                LIMIT 1\n            ",
    "describe": {
      "columns": [
        {
          "ordinal": 0,
          "name": "id",
          "type_info": "Int4"
        },
        {
          "ordinal": 1,
          "name": "job_status",
          "type_info": "Int4"
        },
        {
          "ordinal": 2,
          "name": "job_priority",
          "type_info": "Int4"
        },
        {
          "ordinal": 3,
          "name": "job_type",
          "type_info": "Text"
        },
        {
          "ordinal": 4,
          "name": "created_at",
          "type_info": "Timestamptz"
        },
        {
          "ordinal": 5,
          "name": "updated_by",
          "type_info": "Text"
        },
        {
          "ordinal": 6,
          "name": "updated_at",
          "type_info": "Timestamptz"
        },
        {
          "ordinal": 7,
          "name": "first_block",
          "type_info": "Int8"
        },
        {
          "ordinal": 8,
          "name": "last_block",
          "type_info": "Int8"
        },
        {
          "ordinal": 9,
          "name": "job_data",
          "type_info": "Jsonb"
        }
      ],
      "parameters": {
        "Left": [
          "Int4"
        ]
      },
      "nullable": [
        false,
        false,
        false,
        false,
        false,
        false,
        false,
        false,
        false,
        false
      ]
    }
  },
  "eb0993e049fd111aa11978aeb1617b11d859a008afec77a4a80a6cfadc1565ff": {
    "query": "DELETE FROM data_restore_rollup_ops",
    "describe": {
      "columns": [],
      "parameters": {
        "Left": []
      },
      "nullable": []
    }
  },
  "f057b85811c3991b73c58991fc8dae8bf4cdf9d2238171ca13a3fdf1172f2c91": {
    "query": "SELECT * FROM data_restore_events_state\n            WHERE block_type = $1\n            ORDER BY block_num ASC",
    "describe": {
      "columns": [
        {
          "ordinal": 0,
          "name": "id",
          "type_info": "Int4"
        },
        {
          "ordinal": 1,
          "name": "block_type",
          "type_info": "Text"
        },
        {
          "ordinal": 2,
          "name": "transaction_hash",
          "type_info": "Bytea"
        },
        {
          "ordinal": 3,
          "name": "block_num",
          "type_info": "Int8"
        },
        {
          "ordinal": 4,
          "name": "contract_version",
          "type_info": "Int4"
        }
      ],
      "parameters": {
        "Left": [
          "Text"
        ]
      },
      "nullable": [
        false,
        false,
        false,
        false,
        false
      ]
    }
  },
  "f07c36d2b17389fb73a64a21283193ec3c17ed88ed73847c1bf8f41315ec684f": {
    "query": "SELECT * FROM executed_transactions WHERE block_number = $1",
    "describe": {
      "columns": [
        {
          "ordinal": 0,
          "name": "block_number",
          "type_info": "Int8"
        },
        {
          "ordinal": 1,
          "name": "block_index",
          "type_info": "Int4"
        },
        {
          "ordinal": 2,
          "name": "tx",
          "type_info": "Jsonb"
        },
        {
          "ordinal": 3,
          "name": "operation",
          "type_info": "Jsonb"
        },
        {
          "ordinal": 4,
          "name": "tx_hash",
          "type_info": "Bytea"
        },
        {
          "ordinal": 5,
          "name": "from_account",
          "type_info": "Bytea"
        },
        {
          "ordinal": 6,
          "name": "to_account",
          "type_info": "Bytea"
        },
        {
          "ordinal": 7,
          "name": "success",
          "type_info": "Bool"
        },
        {
          "ordinal": 8,
          "name": "fail_reason",
          "type_info": "Text"
        },
        {
          "ordinal": 9,
          "name": "primary_account_address",
          "type_info": "Bytea"
        },
        {
          "ordinal": 10,
          "name": "nonce",
          "type_info": "Int8"
        },
        {
          "ordinal": 11,
          "name": "created_at",
          "type_info": "Timestamptz"
        },
        {
          "ordinal": 12,
          "name": "eth_sign_data",
          "type_info": "Jsonb"
        },
        {
          "ordinal": 13,
          "name": "batch_id",
          "type_info": "Int8"
        }
      ],
      "parameters": {
        "Left": [
          "Int8"
        ]
      },
      "nullable": [
        false,
        true,
        false,
        false,
        false,
        false,
        true,
        false,
        true,
        false,
        false,
        false,
        true,
        true
      ]
    }
  },
  "f12b936a9a4a23c161c8d807eafd28e77f447802d884022f8dcfb8ed6d7b1826": {
    "query": "SELECT * FROM executed_priority_operations WHERE priority_op_serialid = $1",
    "describe": {
      "columns": [
        {
          "ordinal": 0,
          "name": "block_number",
          "type_info": "Int8"
        },
        {
          "ordinal": 1,
          "name": "block_index",
          "type_info": "Int4"
        },
        {
          "ordinal": 2,
          "name": "operation",
          "type_info": "Jsonb"
        },
        {
          "ordinal": 3,
          "name": "from_account",
          "type_info": "Bytea"
        },
        {
          "ordinal": 4,
          "name": "to_account",
          "type_info": "Bytea"
        },
        {
          "ordinal": 5,
          "name": "priority_op_serialid",
          "type_info": "Int8"
        },
        {
          "ordinal": 6,
          "name": "deadline_block",
          "type_info": "Int8"
        },
        {
          "ordinal": 7,
          "name": "eth_hash",
          "type_info": "Bytea"
        },
        {
          "ordinal": 8,
          "name": "eth_block",
          "type_info": "Int8"
        },
        {
          "ordinal": 9,
          "name": "created_at",
          "type_info": "Timestamptz"
        }
      ],
      "parameters": {
        "Left": [
          "Int8"
        ]
      },
      "nullable": [
        false,
        false,
        false,
        false,
        false,
        false,
        false,
        false,
        false,
        false
      ]
    }
  },
  "f132881fb1b1eaedb15991e64c7040c6f368271fc306780395cf6214f88b294b": {
    "query": "\n                        UPDATE accounts \n                        SET last_block = $1, nonce = $2\n                        WHERE id = $3\n                        ",
    "describe": {
      "columns": [],
      "parameters": {
        "Left": [
          "Int8",
          "Int8",
          "Int8"
        ]
      },
      "nullable": []
    }
  },
  "f4aaa302a20921ae9ff490ac1a86083c49ee4a9afacf0faeb76aa8e1549f2fe7": {
    "query": "SELECT * FROM account_creates WHERE block_number > $1 AND block_number <= $2 ",
    "describe": {
      "columns": [
        {
          "ordinal": 0,
          "name": "account_id",
          "type_info": "Int8"
        },
        {
          "ordinal": 1,
          "name": "is_create",
          "type_info": "Bool"
        },
        {
          "ordinal": 2,
          "name": "block_number",
          "type_info": "Int8"
        },
        {
          "ordinal": 3,
          "name": "address",
          "type_info": "Bytea"
        },
        {
          "ordinal": 4,
          "name": "nonce",
          "type_info": "Int8"
        },
        {
          "ordinal": 5,
          "name": "update_order_id",
          "type_info": "Int4"
        }
      ],
      "parameters": {
        "Left": [
          "Int8",
          "Int8"
        ]
      },
      "nullable": [
        false,
        false,
        false,
        false,
        false,
        false
      ]
    }
  },
  "f5a24f01f525ede5d8e61b97e452a82d372c2bececacf693ab654eef0e453d94": {
    "query": "SELECT max(to_block) from aggregate_operations where action_type = $1",
    "describe": {
      "columns": [
        {
          "ordinal": 0,
          "name": "max",
          "type_info": "Int8"
        }
      ],
      "parameters": {
        "Left": [
          "Text"
        ]
      },
      "nullable": [
        null
      ]
    }
  },
  "fd16aadbd04d4a48332d59c77290a588f1a33922418b55a08c656a44ff75b8e8": {
    "query": "SELECT * FROM account_balance_updates WHERE block_number = $1",
    "describe": {
      "columns": [
        {
          "ordinal": 0,
          "name": "balance_update_id",
          "type_info": "Int4"
        },
        {
          "ordinal": 1,
          "name": "account_id",
          "type_info": "Int8"
        },
        {
          "ordinal": 2,
          "name": "block_number",
          "type_info": "Int8"
        },
        {
          "ordinal": 3,
          "name": "coin_id",
          "type_info": "Int4"
        },
        {
          "ordinal": 4,
          "name": "old_balance",
          "type_info": "Numeric"
        },
        {
          "ordinal": 5,
          "name": "new_balance",
          "type_info": "Numeric"
        },
        {
          "ordinal": 6,
          "name": "old_nonce",
          "type_info": "Int8"
        },
        {
          "ordinal": 7,
          "name": "new_nonce",
          "type_info": "Int8"
        },
        {
          "ordinal": 8,
          "name": "update_order_id",
          "type_info": "Int4"
        }
      ],
      "parameters": {
        "Left": [
          "Int8"
        ]
      },
      "nullable": [
        false,
        false,
        false,
        false,
        false,
        false,
        false,
        false,
        false
      ]
    }
  }
}<|MERGE_RESOLUTION|>--- conflicted
+++ resolved
@@ -647,76 +647,6 @@
       "nullable": []
     }
   },
-<<<<<<< HEAD
-  "1d7990ad148d2588d60be6200b45383185387c0dde1f4724d107668d34007997": {
-    "query": "SELECT * FROM aggregate_operations\n            WHERE EXISTS (SELECT * FROM eth_unprocessed_aggregated_ops WHERE op_id = aggregate_operations.id)\n            ORDER BY id ASC",
-    "describe": {
-      "columns": [
-        {
-          "ordinal": 0,
-          "name": "id",
-          "type_info": "Int8"
-        },
-        {
-          "ordinal": 1,
-          "name": "action_type",
-          "type_info": "Text"
-        },
-        {
-          "ordinal": 2,
-          "name": "arguments",
-          "type_info": "Jsonb"
-        },
-        {
-          "ordinal": 3,
-          "name": "from_block",
-          "type_info": "Int8"
-        },
-        {
-          "ordinal": 4,
-          "name": "to_block",
-          "type_info": "Int8"
-        },
-        {
-          "ordinal": 5,
-          "name": "created_at",
-          "type_info": "Timestamptz"
-        },
-        {
-          "ordinal": 6,
-          "name": "confirmed",
-          "type_info": "Bool"
-        }
-      ],
-      "parameters": {
-        "Left": []
-      },
-      "nullable": [
-        false,
-        false,
-        false,
-        false,
-        false,
-        false,
-        false
-      ]
-    }
-  },
-  "1e491f4afb54c10a9e4f2ea467bd7f219e7a32bdf741691cb6f350d50caae417": {
-    "query": "\n            UPDATE forced_exit_requests\n                SET fulfilled_at = $1\n                WHERE id = $2\n            ",
-    "describe": {
-      "columns": [],
-      "parameters": {
-        "Left": [
-          "Timestamptz",
-          "Int8"
-        ]
-      },
-      "nullable": []
-    }
-  },
-=======
->>>>>>> 46aded77
   "222e3946401772e3f6e0d9ce9909e8e7ac2dc830c5ecfcd522f56b3bf70fd679": {
     "query": "INSERT INTO data_restore_storage_state_update (storage_state) VALUES ($1)",
     "describe": {
@@ -3179,7 +3109,6 @@
         null,
         null,
         null
-<<<<<<< HEAD
       ]
     }
   },
@@ -3239,62 +3168,6 @@
         false,
         false,
         true
-      ]
-    }
-  },
-  "bf002ea8011c653cebce62d2c49f4a5e7415e45fb7db5f7f68ae86c43b60b393": {
-    "query": "SELECT * FROM eth_parameters WHERE id = true",
-    "describe": {
-      "columns": [
-        {
-          "ordinal": 0,
-          "name": "id",
-          "type_info": "Bool"
-        },
-        {
-          "ordinal": 1,
-          "name": "nonce",
-          "type_info": "Int8"
-        },
-        {
-          "ordinal": 2,
-          "name": "gas_price_limit",
-          "type_info": "Int8"
-        },
-        {
-          "ordinal": 3,
-          "name": "last_committed_block",
-          "type_info": "Int8"
-        },
-        {
-          "ordinal": 4,
-          "name": "last_verified_block",
-          "type_info": "Int8"
-        },
-        {
-          "ordinal": 5,
-          "name": "last_executed_block",
-          "type_info": "Int8"
-        },
-        {
-          "ordinal": 6,
-          "name": "average_gas_price",
-          "type_info": "Int8"
-        }
-      ],
-      "parameters": {
-        "Left": []
-      },
-      "nullable": [
-        false,
-        false,
-        false,
-        false,
-        false,
-        false,
-        true
-=======
->>>>>>> 46aded77
       ]
     }
   },
