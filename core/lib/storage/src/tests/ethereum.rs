--- conflicted
+++ resolved
@@ -4,14 +4,9 @@
 use zksync_basic_types::{H256, U256};
 // Workspace imports
 use zksync_types::{
-<<<<<<< HEAD
     aggregated_operations::{AggregatedActionType, AggregatedOperation},
     ethereum::ETHOperation,
-=======
-    ethereum::{ETHOperation, OperationType},
-    Action, Operation,
-    {block::Block, AccountId, BlockNumber},
->>>>>>> 9bdf9140
+    BlockNumber,
 };
 // Local imports
 use crate::test_data::{gen_unique_aggregated_operation, BLOCK_SIZE_CHUNKS};
@@ -21,50 +16,6 @@
 };
 use num::BigUint;
 
-<<<<<<< HEAD
-=======
-/// Creates a sample operation to be stored in `operations` table.
-/// This function is required since `eth_operations` table is linked to
-/// the `operations` table by the operation id.
-pub fn get_commit_operation(block_number: BlockNumber) -> Operation {
-    Operation {
-        id: None,
-        action: Action::Commit,
-        block: Block::new(
-            block_number,
-            Fr::default(),
-            AccountId(0),
-            Vec::new(),
-            (0, 0),
-            100,
-            1_000_000.into(),
-            1_500_000.into(),
-        ),
-    }
-}
-
-/// Same as `get_commit_operation`, but creates a verify operation instead.
-pub fn get_verify_operation(block_number: BlockNumber) -> Operation {
-    let action = Action::Verify {
-        proof: Default::default(),
-    };
-    Operation {
-        id: None,
-        action,
-        block: Block::new(
-            block_number,
-            Fr::default(),
-            AccountId(0),
-            Vec::new(),
-            (0, 0),
-            100,
-            1_000_000.into(),
-            1_500_000.into(),
-        ),
-    }
-}
-
->>>>>>> 9bdf9140
 /// Parameters for `EthereumSchema::save_operation_eth_tx` method.
 #[derive(Debug)]
 pub struct EthereumTxParams {
@@ -140,8 +91,7 @@
     assert!(unconfirmed_operations.is_empty());
 
     // Store operation with ID 1.
-<<<<<<< HEAD
-    let block_number = 1;
+    let block_number = BlockNumber(1);
     OperationsSchema(&mut storage)
         .store_aggregated_action(gen_unique_aggregated_operation(
             block_number,
@@ -151,11 +101,6 @@
         .await?;
     let op = OperationsSchema(&mut storage)
         .get_aggregated_op_that_affects_block(AggregatedActionType::CommitBlocks, block_number)
-=======
-    let block_number = BlockNumber(1);
-    let operation = BlockSchema(&mut storage)
-        .execute_operation(get_commit_operation(block_number))
->>>>>>> 9bdf9140
         .await?;
 
     // Store the Ethereum transaction.
@@ -186,8 +131,7 @@
     );
 
     // Store operation with ID 2.
-<<<<<<< HEAD
-    let block_number = 2;
+    let block_number = BlockNumber(2);
     OperationsSchema(&mut storage)
         .store_aggregated_action(gen_unique_aggregated_operation(
             block_number,
@@ -197,11 +141,6 @@
         .await?;
     let op = OperationsSchema(&mut storage)
         .get_aggregated_op_that_affects_block(AggregatedActionType::CreateProofBlocks, block_number)
-=======
-    let block_number = BlockNumber(2);
-    let operation_2 = BlockSchema(&mut storage)
-        .execute_operation(get_commit_operation(block_number))
->>>>>>> 9bdf9140
         .await?;
 
     // Create one more Ethereum transaction.
@@ -287,8 +226,7 @@
     assert!(unprocessed_operations.is_empty());
 
     // Store operation with ID 1.
-<<<<<<< HEAD
-    let block_number = 1;
+    let block_number = BlockNumber(1);
     OperationsSchema(&mut storage)
         .store_aggregated_action(gen_unique_aggregated_operation(
             block_number,
@@ -305,11 +243,6 @@
             AggregatedActionType::PublishProofBlocksOnchain,
             BLOCK_SIZE_CHUNKS,
         ))
-=======
-    let block_number = BlockNumber(1);
-    let operation = BlockSchema(&mut storage)
-        .execute_operation(get_commit_operation(block_number))
->>>>>>> 9bdf9140
         .await?;
     let verify_operation = OperationsSchema(&mut storage)
         .get_aggregated_op_that_affects_block(
