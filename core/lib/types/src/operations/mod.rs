--- conflicted
+++ resolved
@@ -28,11 +28,7 @@
     transfer_op::TransferOp, transfer_to_new_op::TransferToNewOp, withdraw_nft_op::WithdrawNFTOp,
     withdraw_op::WithdrawOp,
 };
-<<<<<<< HEAD
-=======
 use crate::operations::error::{PublicDataDecodeError, UnexpectedOperationType};
-use zksync_basic_types::AccountId;
->>>>>>> 77e6913c
 
 /// zkSync network operation.
 #[derive(Debug, Clone, Serialize, Deserialize)]
@@ -154,17 +150,13 @@
                 ForcedExitOp::from_public_data(&bytes)?,
             ))),
             SwapOp::OP_CODE => Ok(ZkSyncOp::Swap(Box::new(SwapOp::from_public_data(&bytes)?))),
-<<<<<<< HEAD
             MintNFTOp::OP_CODE => Ok(ZkSyncOp::MintNFTOp(Box::new(MintNFTOp::from_public_data(
                 &bytes,
             )?))),
             WithdrawNFTOp::OP_CODE => Ok(ZkSyncOp::WithdrawNFT(Box::new(
                 WithdrawNFTOp::from_public_data(&bytes)?,
             ))),
-            _ => Err(format_err!("Wrong operation type: {}", &op_type)),
-=======
             _ => Err(PublicDataDecodeError::UnknownOperationType),
->>>>>>> 77e6913c
         }
     }
 
@@ -181,13 +173,9 @@
             ChangePubKeyOp::OP_CODE => Ok(ChangePubKeyOp::CHUNKS),
             ForcedExitOp::OP_CODE => Ok(ForcedExitOp::CHUNKS),
             SwapOp::OP_CODE => Ok(SwapOp::CHUNKS),
-<<<<<<< HEAD
             MintNFTOp::OP_CODE => Ok(MintNFTOp::CHUNKS),
             WithdrawNFTOp::OP_CODE => Ok(WithdrawNFTOp::CHUNKS),
-            _ => Err(format_err!("Wrong operation type: {}", &op_type)),
-=======
             _ => Err(UnexpectedOperationType()),
->>>>>>> 77e6913c
         }
         .map(|chunks| chunks * CHUNK_BYTES)
     }
@@ -204,13 +192,9 @@
             }
             ZkSyncOp::ForcedExit(op) => Ok(ZkSyncTx::ForcedExit(Box::new(op.tx.clone()))),
             ZkSyncOp::Swap(op) => Ok(ZkSyncTx::Swap(Box::new(op.tx.clone()))),
-<<<<<<< HEAD
             ZkSyncOp::MintNFTOp(op) => Ok(ZkSyncTx::MintNFT(Box::new(op.tx.clone()))),
             ZkSyncOp::WithdrawNFT(op) => Ok(ZkSyncTx::WithdrawNFT(Box::new(op.tx.clone()))),
-            _ => Err(format_err!("Wrong tx type")),
-=======
             _ => Err(UnexpectedOperationType()),
->>>>>>> 77e6913c
         }
     }
 
