use num::BigUint;
use parity_crypto::digest::sha256;
use serde::{Deserialize, Serialize};

use zksync_basic_types::{AccountId, Address};

use crate::operations::MintNFTOp;
use crate::{
    operations::ChangePubKeyOp,
<<<<<<< HEAD
    tx::{ChangePubKey, Close, ForcedExit, MintNFT, Transfer, TxEthSignature, TxHash, Withdraw},
=======
    tx::{ChangePubKey, Close, ForcedExit, Swap, Transfer, TxEthSignature, TxHash, Withdraw},
>>>>>>> 3871fb1e
    utils::deserialize_eth_message,
    CloseOp, ForcedExitOp, Nonce, SwapOp, Token, TokenId, TokenLike, TransferOp, TxFeeTypes,
    WithdrawOp,
};
use zksync_crypto::params::ETH_TOKEN_ID;

#[derive(Debug, Clone, Serialize, Deserialize, PartialEq)]
pub struct EthSignData {
    pub signature: TxEthSignature,
    #[serde(deserialize_with = "deserialize_eth_message")]
    pub message: Vec<u8>,
}

/// Represents transaction with the corresponding Ethereum signature and the message.
#[derive(Debug, Clone, Serialize, Deserialize)]
pub struct SignedZkSyncTx {
    /// Underlying zkSync transaction.
    pub tx: ZkSyncTx,
    /// `eth_sign_data` is a tuple of the Ethereum signature and the message
    /// which user should have signed with their private key.
    /// Can be `None` if the Ethereum signature is not required.
    pub eth_sign_data: Option<EthSignData>,
}

/// A set of L2 transaction supported by the zkSync network.
#[derive(Debug, Clone, Serialize, Deserialize)]
#[serde(tag = "type")]
pub enum ZkSyncTx {
    Transfer(Box<Transfer>),
    Withdraw(Box<Withdraw>),
    #[doc(hidden)]
    Close(Box<Close>),
    ChangePubKey(Box<ChangePubKey>),
    ForcedExit(Box<ForcedExit>),
<<<<<<< HEAD
    MintNFT(Box<MintNFT>),
=======
    Swap(Box<Swap>),
>>>>>>> 3871fb1e
}

impl From<Transfer> for ZkSyncTx {
    fn from(transfer: Transfer) -> Self {
        Self::Transfer(Box::new(transfer))
    }
}

impl From<Swap> for ZkSyncTx {
    fn from(swap: Swap) -> Self {
        Self::Swap(Box::new(swap))
    }
}

impl From<Withdraw> for ZkSyncTx {
    fn from(withdraw: Withdraw) -> Self {
        Self::Withdraw(Box::new(withdraw))
    }
}

impl From<MintNFT> for ZkSyncTx {
    fn from(mint_nft: MintNFT) -> Self {
        Self::MintNFT(Box::new(mint_nft))
    }
}

impl From<Close> for ZkSyncTx {
    fn from(close: Close) -> Self {
        Self::Close(Box::new(close))
    }
}

impl From<ChangePubKey> for ZkSyncTx {
    fn from(change_pub_key: ChangePubKey) -> Self {
        Self::ChangePubKey(Box::new(change_pub_key))
    }
}

impl From<ForcedExit> for ZkSyncTx {
    fn from(tx: ForcedExit) -> Self {
        Self::ForcedExit(Box::new(tx))
    }
}

impl From<ZkSyncTx> for SignedZkSyncTx {
    fn from(tx: ZkSyncTx) -> Self {
        Self {
            tx,
            eth_sign_data: None,
        }
    }
}

impl std::ops::Deref for SignedZkSyncTx {
    type Target = ZkSyncTx;

    fn deref(&self) -> &Self::Target {
        &self.tx
    }
}

impl ZkSyncTx {
    /// Returns the hash of the transaction.
    pub fn hash(&self) -> TxHash {
<<<<<<< HEAD
        let bytes = match self {
            ZkSyncTx::Transfer(tx) => tx.get_bytes(),
            ZkSyncTx::Withdraw(tx) => tx.get_bytes(),
            ZkSyncTx::Close(tx) => tx.get_bytes(),
            ZkSyncTx::ChangePubKey(tx) => tx.get_bytes(),
            ZkSyncTx::ForcedExit(tx) => tx.get_bytes(),
            ZkSyncTx::MintNFT(tx) => tx.get_bytes(),
        };

=======
        let bytes = self.get_bytes();
>>>>>>> 3871fb1e
        let hash = sha256(&bytes);
        let mut out = [0u8; 32];
        out.copy_from_slice(&hash);
        TxHash { data: out }
    }

    /// Returns the account affected by the transaction.
    pub fn account(&self) -> Address {
        match self {
            ZkSyncTx::Transfer(tx) => tx.from,
            ZkSyncTx::Withdraw(tx) => tx.from,
            ZkSyncTx::Close(tx) => tx.account,
            ZkSyncTx::ChangePubKey(tx) => tx.account,
            ZkSyncTx::ForcedExit(tx) => tx.target,
<<<<<<< HEAD
            ZkSyncTx::MintNFT(tx) => tx.creator_address,
=======
            ZkSyncTx::Swap(tx) => tx.submitter_address,
>>>>>>> 3871fb1e
        }
    }

    pub fn account_id(&self) -> anyhow::Result<AccountId> {
        match self {
            ZkSyncTx::Transfer(tx) => Ok(tx.account_id),
            ZkSyncTx::Withdraw(tx) => Ok(tx.account_id),
            ZkSyncTx::ChangePubKey(tx) => Ok(tx.account_id),
            ZkSyncTx::ForcedExit(tx) => Ok(tx.initiator_account_id),
<<<<<<< HEAD
            ZkSyncTx::MintNFT(tx) => Ok(tx.creator_id),
=======
            ZkSyncTx::Swap(tx) => Ok(tx.submitter_id),
>>>>>>> 3871fb1e
            ZkSyncTx::Close(_) => Err(anyhow::anyhow!("Close operations are disabled")),
        }
    }

    /// Returns the account nonce associated with transaction.
    pub fn nonce(&self) -> Nonce {
        match self {
            ZkSyncTx::Transfer(tx) => tx.nonce,
            ZkSyncTx::Withdraw(tx) => tx.nonce,
            ZkSyncTx::Close(tx) => tx.nonce,
            ZkSyncTx::ChangePubKey(tx) => tx.nonce,
            ZkSyncTx::ForcedExit(tx) => tx.nonce,
<<<<<<< HEAD
            ZkSyncTx::MintNFT(tx) => tx.nonce,
=======
            ZkSyncTx::Swap(tx) => tx.nonce,
>>>>>>> 3871fb1e
        }
    }

    /// Returns the token used to pay the transaction fee with.
    ///
    /// For `Close` we return 0 and expect the server to decline
    /// the transaction before the call to this method.
    pub fn token_id(&self) -> TokenId {
        match self {
            ZkSyncTx::Transfer(tx) => tx.token,
            ZkSyncTx::Withdraw(tx) => tx.token,
            ZkSyncTx::Close(_) => ETH_TOKEN_ID,
            ZkSyncTx::ChangePubKey(tx) => tx.fee_token,
            ZkSyncTx::ForcedExit(tx) => tx.token,
<<<<<<< HEAD
            ZkSyncTx::MintNFT(tx) => tx.fee_token,
=======
            ZkSyncTx::Swap(tx) => tx.fee_token,
>>>>>>> 3871fb1e
        }
    }

    /// Checks whether transaction is well-formed and can be executed.
    ///
    /// Note that this method doesn't check whether transaction will succeed, so transaction
    /// can fail even if this method returned `true` (i.e., if account didn't have enough balance).
    pub fn check_correctness(&mut self) -> bool {
        match self {
            ZkSyncTx::Transfer(tx) => tx.check_correctness(),
            ZkSyncTx::Withdraw(tx) => tx.check_correctness(),
            ZkSyncTx::Close(tx) => tx.check_correctness(),
            ZkSyncTx::ChangePubKey(tx) => tx.check_correctness(),
            ZkSyncTx::ForcedExit(tx) => tx.check_correctness(),
<<<<<<< HEAD
            ZkSyncTx::MintNFT(tx) => tx.check_correctness(),
=======
            ZkSyncTx::Swap(tx) => tx.check_correctness(),
>>>>>>> 3871fb1e
        }
    }

    /// Returns a message that user has to sign to send the transaction.
    /// If the transaction doesn't need a message signature, returns `None`.
    /// `ChangePubKey` message is handled separately since its Ethereum signature
    /// is passed to the contract.
    pub fn get_ethereum_sign_message(&self, token: Token) -> Option<String> {
        match self {
            ZkSyncTx::Transfer(tx) => {
                Some(tx.get_ethereum_sign_message(&token.symbol, token.decimals))
            }
            ZkSyncTx::Withdraw(tx) => {
                Some(tx.get_ethereum_sign_message(&token.symbol, token.decimals))
            }
            ZkSyncTx::ForcedExit(tx) => {
                Some(tx.get_ethereum_sign_message(&token.symbol, token.decimals))
            }
<<<<<<< HEAD
            ZkSyncTx::MintNFT(tx) => {
                Some(tx.get_ethereum_sign_message(&token.symbol, token.decimals))
            }
=======
            ZkSyncTx::Swap(tx) => Some(tx.get_ethereum_sign_message(&token.symbol, token.decimals)),
>>>>>>> 3871fb1e
            _ => None,
        }
    }

    /// Returns a message that user has to sign to send the transaction in the old format.
    /// If the transaction doesn't need a message signature, returns `None`.
    /// Needed for backwards compatibility.
    pub fn get_old_ethereum_sign_message(&self, token: Token) -> Option<String> {
        match self {
            ZkSyncTx::Transfer(tx) => {
                Some(tx.get_old_ethereum_sign_message(&token.symbol, token.decimals))
            }
            ZkSyncTx::Withdraw(tx) => {
                Some(tx.get_old_ethereum_sign_message(&token.symbol, token.decimals))
            }
            _ => None,
        }
    }

    /// Returns the corresponding part of the batch message user has to sign in order
    /// to send it. In this case we handle `ChangePubKey` on the server side and
    /// expect a line in the message for it.
    pub fn get_ethereum_sign_message_part(&self, token: Token) -> Option<String> {
        match self {
            ZkSyncTx::Transfer(tx) => {
                Some(tx.get_ethereum_sign_message_part(&token.symbol, token.decimals))
            }
            ZkSyncTx::Withdraw(tx) => {
                Some(tx.get_ethereum_sign_message_part(&token.symbol, token.decimals))
            }
            ZkSyncTx::ChangePubKey(tx) => {
                Some(tx.get_ethereum_sign_message_part(&token.symbol, token.decimals))
            }
            ZkSyncTx::ForcedExit(tx) => {
                Some(tx.get_ethereum_sign_message_part(&token.symbol, token.decimals))
            }
<<<<<<< HEAD
            ZkSyncTx::MintNFT(tx) => {
=======
            ZkSyncTx::Swap(tx) => {
>>>>>>> 3871fb1e
                Some(tx.get_ethereum_sign_message_part(&token.symbol, token.decimals))
            }
            _ => None,
        }
    }

    /// Encodes the transaction data as the byte sequence according to the zkSync protocol.
    pub fn get_bytes(&self) -> Vec<u8> {
        match self {
            ZkSyncTx::Transfer(tx) => tx.get_bytes(),
            ZkSyncTx::Withdraw(tx) => tx.get_bytes(),
            ZkSyncTx::Close(tx) => tx.get_bytes(),
            ZkSyncTx::ChangePubKey(tx) => tx.get_bytes(),
            ZkSyncTx::ForcedExit(tx) => tx.get_bytes(),
<<<<<<< HEAD
            ZkSyncTx::MintNFT(tx) => tx.get_bytes(),
=======
            ZkSyncTx::Swap(tx) => tx.get_bytes(),
>>>>>>> 3871fb1e
        }
    }

    /// Returns the minimum amount of block chunks required for this operation.
    /// Maximum amount of chunks in block is a part of  the server and provers configuration,
    /// and this value determines the block capacity.
    pub fn min_chunks(&self) -> usize {
        match self {
            ZkSyncTx::Transfer(_) => TransferOp::CHUNKS,
            ZkSyncTx::Withdraw(_) => WithdrawOp::CHUNKS,
            ZkSyncTx::Close(_) => CloseOp::CHUNKS,
            ZkSyncTx::ChangePubKey(_) => ChangePubKeyOp::CHUNKS,
            ZkSyncTx::ForcedExit(_) => ForcedExitOp::CHUNKS,
<<<<<<< HEAD
            ZkSyncTx::MintNFT(_) => MintNFTOp::CHUNKS,
=======
            ZkSyncTx::Swap(_) => SwapOp::CHUNKS,
>>>>>>> 3871fb1e
        }
    }

    /// Returns `true` if transaction is `ZkSyncTx::Withdraw`.
    pub fn is_withdraw(&self) -> bool {
        matches!(self, ZkSyncTx::Withdraw(_) | ZkSyncTx::ForcedExit(_))
    }

    /// Returns `true` if transaction is `ZkSyncTx::Close`.
    #[doc(hidden)]
    pub fn is_close(&self) -> bool {
        matches!(self, ZkSyncTx::Close(_))
    }

    /// Returns the data required to calculate fee for the transaction.
    ///
    /// Response includes the following items:
    ///
    /// - Fee type.
    /// - Token to pay fees in.
    /// - Fee provided in the transaction.
    ///
    /// Returns `None` if transaction doesn't require fee.
    pub fn get_fee_info(&self) -> Option<(TxFeeTypes, TokenLike, Address, BigUint)> {
        match self {
            ZkSyncTx::Withdraw(withdraw) => {
                let fee_type = if withdraw.fast {
                    TxFeeTypes::FastWithdraw
                } else {
                    TxFeeTypes::Withdraw
                };

                Some((
                    fee_type,
                    TokenLike::Id(withdraw.token),
                    withdraw.to,
                    withdraw.fee.clone(),
                ))
            }
            ZkSyncTx::ForcedExit(forced_exit) => Some((
                TxFeeTypes::Withdraw,
                TokenLike::Id(forced_exit.token),
                forced_exit.target,
                forced_exit.fee.clone(),
            )),
            ZkSyncTx::Transfer(transfer) => Some((
                TxFeeTypes::Transfer,
                TokenLike::Id(transfer.token),
                transfer.to,
                transfer.fee.clone(),
            )),
            ZkSyncTx::ChangePubKey(change_pubkey) => Some((
                change_pubkey.get_fee_type(),
                TokenLike::Id(change_pubkey.fee_token),
                change_pubkey.account,
                change_pubkey.fee.clone(),
            )),
<<<<<<< HEAD
            ZkSyncTx::Close(_) => None,
            ZkSyncTx::MintNFT(mint_nft) => Some((
                TxFeeTypes::MintNFT,
                TokenLike::Id(mint_nft.fee_token),
                mint_nft.creator_address,
                mint_nft.fee.clone(),
            )),
=======
            ZkSyncTx::Swap(swap) => Some((
                TxFeeTypes::Swap,
                TokenLike::Id(swap.fee_token),
                swap.submitter_address,
                swap.fee.clone(),
            )),
            _ => None,
>>>>>>> 3871fb1e
        }
    }

    /// Returns the unix format timestamp of the first moment when transaction execution is valid.
    pub fn valid_from(&self) -> u64 {
        match self {
            ZkSyncTx::Transfer(tx) => tx.time_range.unwrap_or_default().valid_from,
            ZkSyncTx::Withdraw(tx) => tx.time_range.unwrap_or_default().valid_from,
            ZkSyncTx::ChangePubKey(tx) => tx.time_range.unwrap_or_default().valid_from,
            ZkSyncTx::ForcedExit(tx) => tx.time_range.valid_from,
            ZkSyncTx::Close(tx) => tx.time_range.valid_from,
<<<<<<< HEAD
            ZkSyncTx::MintNFT(_) => 0,
=======
            ZkSyncTx::Swap(tx) => tx.valid_from(),
>>>>>>> 3871fb1e
        }
    }
}<|MERGE_RESOLUTION|>--- conflicted
+++ resolved
@@ -4,14 +4,11 @@
 
 use zksync_basic_types::{AccountId, Address};
 
-use crate::operations::MintNFTOp;
 use crate::{
-    operations::ChangePubKeyOp,
-<<<<<<< HEAD
-    tx::{ChangePubKey, Close, ForcedExit, MintNFT, Transfer, TxEthSignature, TxHash, Withdraw},
-=======
-    tx::{ChangePubKey, Close, ForcedExit, Swap, Transfer, TxEthSignature, TxHash, Withdraw},
->>>>>>> 3871fb1e
+    operations::{ChangePubKeyOp, MintNFTOp},
+    tx::{
+        ChangePubKey, Close, ForcedExit, MintNFT, Swap, Transfer, TxEthSignature, TxHash, Withdraw,
+    },
     utils::deserialize_eth_message,
     CloseOp, ForcedExitOp, Nonce, SwapOp, Token, TokenId, TokenLike, TransferOp, TxFeeTypes,
     WithdrawOp,
@@ -46,11 +43,8 @@
     Close(Box<Close>),
     ChangePubKey(Box<ChangePubKey>),
     ForcedExit(Box<ForcedExit>),
-<<<<<<< HEAD
     MintNFT(Box<MintNFT>),
-=======
     Swap(Box<Swap>),
->>>>>>> 3871fb1e
 }
 
 impl From<Transfer> for ZkSyncTx {
@@ -115,192 +109,158 @@
 impl ZkSyncTx {
     /// Returns the hash of the transaction.
     pub fn hash(&self) -> TxHash {
-<<<<<<< HEAD
-        let bytes = match self {
+        let bytes = self.get_bytes();
+        let hash = sha256(&bytes);
+        let mut out = [0u8; 32];
+        out.copy_from_slice(&hash);
+        TxHash { data: out }
+    }
+
+    /// Returns the account affected by the transaction.
+    pub fn account(&self) -> Address {
+        match self {
+            ZkSyncTx::Transfer(tx) => tx.from,
+            ZkSyncTx::Withdraw(tx) => tx.from,
+            ZkSyncTx::Close(tx) => tx.account,
+            ZkSyncTx::ChangePubKey(tx) => tx.account,
+            ZkSyncTx::ForcedExit(tx) => tx.target,
+            ZkSyncTx::Swap(tx) => tx.submitter_address,
+            ZkSyncTx::MintNFT(tx) => tx.creator_address,
+        }
+    }
+
+    pub fn account_id(&self) -> anyhow::Result<AccountId> {
+        match self {
+            ZkSyncTx::Transfer(tx) => Ok(tx.account_id),
+            ZkSyncTx::Withdraw(tx) => Ok(tx.account_id),
+            ZkSyncTx::ChangePubKey(tx) => Ok(tx.account_id),
+            ZkSyncTx::ForcedExit(tx) => Ok(tx.initiator_account_id),
+            ZkSyncTx::MintNFT(tx) => Ok(tx.creator_id),
+            ZkSyncTx::Swap(tx) => Ok(tx.submitter_id),
+            ZkSyncTx::Close(_) => Err(anyhow::anyhow!("Close operations are disabled")),
+        }
+    }
+
+    /// Returns the account nonce associated with transaction.
+    pub fn nonce(&self) -> Nonce {
+        match self {
+            ZkSyncTx::Transfer(tx) => tx.nonce,
+            ZkSyncTx::Withdraw(tx) => tx.nonce,
+            ZkSyncTx::Close(tx) => tx.nonce,
+            ZkSyncTx::ChangePubKey(tx) => tx.nonce,
+            ZkSyncTx::ForcedExit(tx) => tx.nonce,
+            ZkSyncTx::MintNFT(tx) => tx.nonce,
+            ZkSyncTx::Swap(tx) => tx.nonce,
+        }
+    }
+
+    /// Returns the token used to pay the transaction fee with.
+    ///
+    /// For `Close` we return 0 and expect the server to decline
+    /// the transaction before the call to this method.
+    pub fn token_id(&self) -> TokenId {
+        match self {
+            ZkSyncTx::Transfer(tx) => tx.token,
+            ZkSyncTx::Withdraw(tx) => tx.token,
+            ZkSyncTx::Close(_) => ETH_TOKEN_ID,
+            ZkSyncTx::ChangePubKey(tx) => tx.fee_token,
+            ZkSyncTx::ForcedExit(tx) => tx.token,
+            ZkSyncTx::Swap(tx) => tx.fee_token,
+            ZkSyncTx::MintNFT(tx) => tx.fee_token,
+        }
+    }
+
+    /// Checks whether transaction is well-formed and can be executed.
+    ///
+    /// Note that this method doesn't check whether transaction will succeed, so transaction
+    /// can fail even if this method returned `true` (i.e., if account didn't have enough balance).
+    pub fn check_correctness(&mut self) -> bool {
+        match self {
+            ZkSyncTx::Transfer(tx) => tx.check_correctness(),
+            ZkSyncTx::Withdraw(tx) => tx.check_correctness(),
+            ZkSyncTx::Close(tx) => tx.check_correctness(),
+            ZkSyncTx::ChangePubKey(tx) => tx.check_correctness(),
+            ZkSyncTx::ForcedExit(tx) => tx.check_correctness(),
+            ZkSyncTx::MintNFT(tx) => tx.check_correctness(),
+            ZkSyncTx::Swap(tx) => tx.check_correctness(),
+        }
+    }
+
+    /// Returns a message that user has to sign to send the transaction.
+    /// If the transaction doesn't need a message signature, returns `None`.
+    /// `ChangePubKey` message is handled separately since its Ethereum signature
+    /// is passed to the contract.
+    pub fn get_ethereum_sign_message(&self, token: Token) -> Option<String> {
+        match self {
+            ZkSyncTx::Transfer(tx) => {
+                Some(tx.get_ethereum_sign_message(&token.symbol, token.decimals))
+            }
+            ZkSyncTx::Withdraw(tx) => {
+                Some(tx.get_ethereum_sign_message(&token.symbol, token.decimals))
+            }
+            ZkSyncTx::ForcedExit(tx) => {
+                Some(tx.get_ethereum_sign_message(&token.symbol, token.decimals))
+            }
+            ZkSyncTx::MintNFT(tx) => {
+                Some(tx.get_ethereum_sign_message(&token.symbol, token.decimals))
+            }
+            ZkSyncTx::Swap(tx) => Some(tx.get_ethereum_sign_message(&token.symbol, token.decimals)),
+            _ => None,
+        }
+    }
+
+    /// Returns a message that user has to sign to send the transaction in the old format.
+    /// If the transaction doesn't need a message signature, returns `None`.
+    /// Needed for backwards compatibility.
+    pub fn get_old_ethereum_sign_message(&self, token: Token) -> Option<String> {
+        match self {
+            ZkSyncTx::Transfer(tx) => {
+                Some(tx.get_old_ethereum_sign_message(&token.symbol, token.decimals))
+            }
+            ZkSyncTx::Withdraw(tx) => {
+                Some(tx.get_old_ethereum_sign_message(&token.symbol, token.decimals))
+            }
+            _ => None,
+        }
+    }
+
+    /// Returns the corresponding part of the batch message user has to sign in order
+    /// to send it. In this case we handle `ChangePubKey` on the server side and
+    /// expect a line in the message for it.
+    pub fn get_ethereum_sign_message_part(&self, token: Token) -> Option<String> {
+        match self {
+            ZkSyncTx::Transfer(tx) => {
+                Some(tx.get_ethereum_sign_message_part(&token.symbol, token.decimals))
+            }
+            ZkSyncTx::Withdraw(tx) => {
+                Some(tx.get_ethereum_sign_message_part(&token.symbol, token.decimals))
+            }
+            ZkSyncTx::ChangePubKey(tx) => {
+                Some(tx.get_ethereum_sign_message_part(&token.symbol, token.decimals))
+            }
+            ZkSyncTx::ForcedExit(tx) => {
+                Some(tx.get_ethereum_sign_message_part(&token.symbol, token.decimals))
+            }
+            ZkSyncTx::Swap(tx) => {
+                Some(tx.get_ethereum_sign_message_part(&token.symbol, token.decimals))
+            }
+            ZkSyncTx::MintNFT(tx) => {
+                Some(tx.get_ethereum_sign_message_part(&token.symbol, token.decimals))
+            }
+            _ => None,
+        }
+    }
+
+    /// Encodes the transaction data as the byte sequence according to the zkSync protocol.
+    pub fn get_bytes(&self) -> Vec<u8> {
+        match self {
             ZkSyncTx::Transfer(tx) => tx.get_bytes(),
             ZkSyncTx::Withdraw(tx) => tx.get_bytes(),
             ZkSyncTx::Close(tx) => tx.get_bytes(),
             ZkSyncTx::ChangePubKey(tx) => tx.get_bytes(),
             ZkSyncTx::ForcedExit(tx) => tx.get_bytes(),
             ZkSyncTx::MintNFT(tx) => tx.get_bytes(),
-        };
-
-=======
-        let bytes = self.get_bytes();
->>>>>>> 3871fb1e
-        let hash = sha256(&bytes);
-        let mut out = [0u8; 32];
-        out.copy_from_slice(&hash);
-        TxHash { data: out }
-    }
-
-    /// Returns the account affected by the transaction.
-    pub fn account(&self) -> Address {
-        match self {
-            ZkSyncTx::Transfer(tx) => tx.from,
-            ZkSyncTx::Withdraw(tx) => tx.from,
-            ZkSyncTx::Close(tx) => tx.account,
-            ZkSyncTx::ChangePubKey(tx) => tx.account,
-            ZkSyncTx::ForcedExit(tx) => tx.target,
-<<<<<<< HEAD
-            ZkSyncTx::MintNFT(tx) => tx.creator_address,
-=======
-            ZkSyncTx::Swap(tx) => tx.submitter_address,
->>>>>>> 3871fb1e
-        }
-    }
-
-    pub fn account_id(&self) -> anyhow::Result<AccountId> {
-        match self {
-            ZkSyncTx::Transfer(tx) => Ok(tx.account_id),
-            ZkSyncTx::Withdraw(tx) => Ok(tx.account_id),
-            ZkSyncTx::ChangePubKey(tx) => Ok(tx.account_id),
-            ZkSyncTx::ForcedExit(tx) => Ok(tx.initiator_account_id),
-<<<<<<< HEAD
-            ZkSyncTx::MintNFT(tx) => Ok(tx.creator_id),
-=======
-            ZkSyncTx::Swap(tx) => Ok(tx.submitter_id),
->>>>>>> 3871fb1e
-            ZkSyncTx::Close(_) => Err(anyhow::anyhow!("Close operations are disabled")),
-        }
-    }
-
-    /// Returns the account nonce associated with transaction.
-    pub fn nonce(&self) -> Nonce {
-        match self {
-            ZkSyncTx::Transfer(tx) => tx.nonce,
-            ZkSyncTx::Withdraw(tx) => tx.nonce,
-            ZkSyncTx::Close(tx) => tx.nonce,
-            ZkSyncTx::ChangePubKey(tx) => tx.nonce,
-            ZkSyncTx::ForcedExit(tx) => tx.nonce,
-<<<<<<< HEAD
-            ZkSyncTx::MintNFT(tx) => tx.nonce,
-=======
-            ZkSyncTx::Swap(tx) => tx.nonce,
->>>>>>> 3871fb1e
-        }
-    }
-
-    /// Returns the token used to pay the transaction fee with.
-    ///
-    /// For `Close` we return 0 and expect the server to decline
-    /// the transaction before the call to this method.
-    pub fn token_id(&self) -> TokenId {
-        match self {
-            ZkSyncTx::Transfer(tx) => tx.token,
-            ZkSyncTx::Withdraw(tx) => tx.token,
-            ZkSyncTx::Close(_) => ETH_TOKEN_ID,
-            ZkSyncTx::ChangePubKey(tx) => tx.fee_token,
-            ZkSyncTx::ForcedExit(tx) => tx.token,
-<<<<<<< HEAD
-            ZkSyncTx::MintNFT(tx) => tx.fee_token,
-=======
-            ZkSyncTx::Swap(tx) => tx.fee_token,
->>>>>>> 3871fb1e
-        }
-    }
-
-    /// Checks whether transaction is well-formed and can be executed.
-    ///
-    /// Note that this method doesn't check whether transaction will succeed, so transaction
-    /// can fail even if this method returned `true` (i.e., if account didn't have enough balance).
-    pub fn check_correctness(&mut self) -> bool {
-        match self {
-            ZkSyncTx::Transfer(tx) => tx.check_correctness(),
-            ZkSyncTx::Withdraw(tx) => tx.check_correctness(),
-            ZkSyncTx::Close(tx) => tx.check_correctness(),
-            ZkSyncTx::ChangePubKey(tx) => tx.check_correctness(),
-            ZkSyncTx::ForcedExit(tx) => tx.check_correctness(),
-<<<<<<< HEAD
-            ZkSyncTx::MintNFT(tx) => tx.check_correctness(),
-=======
-            ZkSyncTx::Swap(tx) => tx.check_correctness(),
->>>>>>> 3871fb1e
-        }
-    }
-
-    /// Returns a message that user has to sign to send the transaction.
-    /// If the transaction doesn't need a message signature, returns `None`.
-    /// `ChangePubKey` message is handled separately since its Ethereum signature
-    /// is passed to the contract.
-    pub fn get_ethereum_sign_message(&self, token: Token) -> Option<String> {
-        match self {
-            ZkSyncTx::Transfer(tx) => {
-                Some(tx.get_ethereum_sign_message(&token.symbol, token.decimals))
-            }
-            ZkSyncTx::Withdraw(tx) => {
-                Some(tx.get_ethereum_sign_message(&token.symbol, token.decimals))
-            }
-            ZkSyncTx::ForcedExit(tx) => {
-                Some(tx.get_ethereum_sign_message(&token.symbol, token.decimals))
-            }
-<<<<<<< HEAD
-            ZkSyncTx::MintNFT(tx) => {
-                Some(tx.get_ethereum_sign_message(&token.symbol, token.decimals))
-            }
-=======
-            ZkSyncTx::Swap(tx) => Some(tx.get_ethereum_sign_message(&token.symbol, token.decimals)),
->>>>>>> 3871fb1e
-            _ => None,
-        }
-    }
-
-    /// Returns a message that user has to sign to send the transaction in the old format.
-    /// If the transaction doesn't need a message signature, returns `None`.
-    /// Needed for backwards compatibility.
-    pub fn get_old_ethereum_sign_message(&self, token: Token) -> Option<String> {
-        match self {
-            ZkSyncTx::Transfer(tx) => {
-                Some(tx.get_old_ethereum_sign_message(&token.symbol, token.decimals))
-            }
-            ZkSyncTx::Withdraw(tx) => {
-                Some(tx.get_old_ethereum_sign_message(&token.symbol, token.decimals))
-            }
-            _ => None,
-        }
-    }
-
-    /// Returns the corresponding part of the batch message user has to sign in order
-    /// to send it. In this case we handle `ChangePubKey` on the server side and
-    /// expect a line in the message for it.
-    pub fn get_ethereum_sign_message_part(&self, token: Token) -> Option<String> {
-        match self {
-            ZkSyncTx::Transfer(tx) => {
-                Some(tx.get_ethereum_sign_message_part(&token.symbol, token.decimals))
-            }
-            ZkSyncTx::Withdraw(tx) => {
-                Some(tx.get_ethereum_sign_message_part(&token.symbol, token.decimals))
-            }
-            ZkSyncTx::ChangePubKey(tx) => {
-                Some(tx.get_ethereum_sign_message_part(&token.symbol, token.decimals))
-            }
-            ZkSyncTx::ForcedExit(tx) => {
-                Some(tx.get_ethereum_sign_message_part(&token.symbol, token.decimals))
-            }
-<<<<<<< HEAD
-            ZkSyncTx::MintNFT(tx) => {
-=======
-            ZkSyncTx::Swap(tx) => {
->>>>>>> 3871fb1e
-                Some(tx.get_ethereum_sign_message_part(&token.symbol, token.decimals))
-            }
-            _ => None,
-        }
-    }
-
-    /// Encodes the transaction data as the byte sequence according to the zkSync protocol.
-    pub fn get_bytes(&self) -> Vec<u8> {
-        match self {
-            ZkSyncTx::Transfer(tx) => tx.get_bytes(),
-            ZkSyncTx::Withdraw(tx) => tx.get_bytes(),
-            ZkSyncTx::Close(tx) => tx.get_bytes(),
-            ZkSyncTx::ChangePubKey(tx) => tx.get_bytes(),
-            ZkSyncTx::ForcedExit(tx) => tx.get_bytes(),
-<<<<<<< HEAD
-            ZkSyncTx::MintNFT(tx) => tx.get_bytes(),
-=======
             ZkSyncTx::Swap(tx) => tx.get_bytes(),
->>>>>>> 3871fb1e
         }
     }
 
@@ -314,11 +274,8 @@
             ZkSyncTx::Close(_) => CloseOp::CHUNKS,
             ZkSyncTx::ChangePubKey(_) => ChangePubKeyOp::CHUNKS,
             ZkSyncTx::ForcedExit(_) => ForcedExitOp::CHUNKS,
-<<<<<<< HEAD
+            ZkSyncTx::Swap(_) => SwapOp::CHUNKS,
             ZkSyncTx::MintNFT(_) => MintNFTOp::CHUNKS,
-=======
-            ZkSyncTx::Swap(_) => SwapOp::CHUNKS,
->>>>>>> 3871fb1e
         }
     }
 
@@ -376,7 +333,6 @@
                 change_pubkey.account,
                 change_pubkey.fee.clone(),
             )),
-<<<<<<< HEAD
             ZkSyncTx::Close(_) => None,
             ZkSyncTx::MintNFT(mint_nft) => Some((
                 TxFeeTypes::MintNFT,
@@ -384,15 +340,12 @@
                 mint_nft.creator_address,
                 mint_nft.fee.clone(),
             )),
-=======
             ZkSyncTx::Swap(swap) => Some((
                 TxFeeTypes::Swap,
                 TokenLike::Id(swap.fee_token),
                 swap.submitter_address,
                 swap.fee.clone(),
             )),
-            _ => None,
->>>>>>> 3871fb1e
         }
     }
 
@@ -404,11 +357,8 @@
             ZkSyncTx::ChangePubKey(tx) => tx.time_range.unwrap_or_default().valid_from,
             ZkSyncTx::ForcedExit(tx) => tx.time_range.valid_from,
             ZkSyncTx::Close(tx) => tx.time_range.valid_from,
-<<<<<<< HEAD
+            ZkSyncTx::Swap(tx) => tx.valid_from(),
             ZkSyncTx::MintNFT(_) => 0,
-=======
-            ZkSyncTx::Swap(tx) => tx.valid_from(),
->>>>>>> 3871fb1e
         }
     }
 }