//! The network where the zkSync resides.
//!

// Built-in uses
use std::{fmt, str::FromStr};

// External uses
use serde::{Deserialize, Serialize};
use zksync_basic_types::ChainId;

// Workspace uses

// Local uses

/// Network to be used for a zkSync client.
///
#[derive(Debug, Serialize, Deserialize, Clone, Copy, PartialEq, Eq)]
#[serde(rename_all = "camelCase")]
pub enum Network {
    /// Ethereum Mainnet.
    Mainnet,
    /// Ethereum Rinkeby testnet.
    Rinkeby,
    /// Ethereum Goerli testnet.
    Goerli,
    /// Ethereum Sepolia testnet.
    Sepolia,
    /// Ethereum Ropsten testnet.
    Ropsten,
    /// Self-hosted Ethereum & zkSync networks.
    Localhost,
    /// Unknown network type.
    Unknown,
    /// Test network for testkit purposes
    Test,
}

impl FromStr for Network {
    type Err = String;

    fn from_str(string: &str) -> Result<Self, Self::Err> {
        Ok(match string {
            "mainnet" => Self::Mainnet,
            "rinkeby" => Self::Rinkeby,
            "ropsten" => Self::Ropsten,
            "goerli" => Self::Goerli,
            "sepolia" => Self::Sepolia,
            "localhost" => Self::Localhost,
            "test" => Self::Test,
            another => return Err(another.to_owned()),
        })
    }
}

impl fmt::Display for Network {
    fn fmt(&self, f: &mut fmt::Formatter<'_>) -> fmt::Result {
        match self {
            Self::Mainnet => write!(f, "mainnet"),
            Self::Rinkeby => write!(f, "rinkeby"),
            Self::Ropsten => write!(f, "ropsten"),
            Self::Localhost => write!(f, "localhost"),
            Self::Goerli => write!(f, "goerli"),
            Self::Sepolia => write!(f, "sepolia"),
            Self::Unknown => write!(f, "unknown"),
            Self::Test => write!(f, "test"),
        }
    }
}

impl Network {
    /// Returns the network chain ID on the Ethereum side.
<<<<<<< HEAD
    pub fn chain_id(self) -> ChainId {
        let res = match self {
=======
    pub fn chain_id(self) -> u64 {
        match self {
>>>>>>> 85215f9c
            Network::Mainnet => 1,
            Network::Ropsten => 3,
            Network::Rinkeby => 4,
            Network::Goerli => 5,
            Network::Sepolia => 11155111,
            Network::Localhost => 9,
            Network::Unknown => panic!("Unknown chain ID"),
            Network::Test => panic!("Test chain ID"),
        };
        ChainId(res)
    }
}<|MERGE_RESOLUTION|>--- conflicted
+++ resolved
@@ -69,13 +69,8 @@
 
 impl Network {
     /// Returns the network chain ID on the Ethereum side.
-<<<<<<< HEAD
     pub fn chain_id(self) -> ChainId {
         let res = match self {
-=======
-    pub fn chain_id(self) -> u64 {
-        match self {
->>>>>>> 85215f9c
             Network::Mainnet => 1,
             Network::Ropsten => 3,
             Network::Rinkeby => 4,
