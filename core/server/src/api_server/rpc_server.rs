use std::collections::HashMap;
// External uses
use futures::{
    channel::{mpsc, oneshot},
    FutureExt, SinkExt, TryFutureExt,
};
use jsonrpc_core::{Error, ErrorCode, IoHandler, MetaIoHandler, Metadata, Middleware, Result};
use jsonrpc_derive::rpc;
use jsonrpc_http_server::ServerBuilder;
use num::{BigUint, ToPrimitive};
// Workspace uses
use models::{
    config_options::{ConfigurationOptions, ThreadPanicNotify},
    node::{
        tx::{TxEthSignature, TxHash},
        Account, AccountId, Address, BlockNumber, FranklinPriorityOp, FranklinTx, Nonce,
        PriorityOp, PubKeyHash, Token, TokenId, TokenLike,
    },
};
use storage::{
    chain::{
        block::records::BlockDetails, operations::records::StoredExecutedPriorityOperation,
        operations_ext::records::TxReceiptResponse,
    },
    ConnectionPool, StorageProcessor,
};

// Local uses
use crate::fee_ticker::TickerRequest;
use crate::{
    eth_watch::EthWatchRequest,
    mempool::{MempoolRequest, TxAddError},
    signature_checker::{VerifiedTx, VerifyTxSignatureRequest},
    state_keeper::StateKeeperRequest,
    utils::current_zksync_info::CurrentZksyncInfo,
    utils::shared_lru_cache::SharedLruCache,
    utils::token_db_cache::TokenDBCache,
};
use models::node::TxFeeTypes;

#[derive(Debug, Clone, Serialize, Deserialize, Default)]
#[serde(rename_all = "camelCase")]
pub struct ResponseAccountState {
    pub balances: HashMap<String, BigUint>,
    pub nonce: Nonce,
    pub pub_key_hash: PubKeyHash,
}

impl ResponseAccountState {
    pub fn try_restore(account: Account, tokens: &TokenDBCache) -> Result<Self> {
        let mut balances = HashMap::new();
        for (token_id, balance) in account.get_nonzero_balances() {
            if token_id == 0 {
                balances.insert("ETH".to_string(), balance);
            } else {
                let token = tokens
                    .get_token(token_id)
                    .ok()
                    .flatten()
                    .ok_or_else(Error::internal_error)?;
                balances.insert(token.symbol.clone(), balance);
            }
        }

        Ok(Self {
            balances,
            nonce: account.nonce,
            pub_key_hash: account.pub_key_hash,
        })
    }
}

#[derive(Debug, Clone, Serialize, Deserialize, Default)]
#[serde(rename_all = "camelCase")]
pub struct DepositingFunds {
    amount: BigUint,
    expected_accept_block: u64,
}

#[derive(Debug, Clone, Serialize, Deserialize, Default)]
#[serde(rename_all = "camelCase")]
pub struct DepositingAccountBalances {
    balances: HashMap<String, DepositingFunds>,
}

impl DepositingAccountBalances {
    pub fn from_pending_ops(
        pending_ops: OngoingDepositsResp,
        tokens: &TokenDBCache,
    ) -> Result<Self> {
        let mut balances = HashMap::new();

        for op in pending_ops.deposits {
            let token_symbol = if op.token_id == 0 {
                "ETH".to_string()
            } else {
                tokens
                    .get_token(op.token_id)
                    .map_err(|_| Error::internal_error())?
                    .ok_or_else(Error::internal_error)?
                    .symbol
            };

            let expected_accept_block =
                op.received_on_block + pending_ops.confirmations_for_eth_event;

            let balance = balances
                .entry(token_symbol)
                .or_insert_with(DepositingFunds::default);

            balance.amount += BigUint::from(op.amount);

            // `balance.expected_accept_block` should be the greatest block number among
            // all the deposits for a certain token.
            if expected_accept_block > balance.expected_accept_block {
                balance.expected_accept_block = expected_accept_block;
            }
        }

        Ok(Self { balances })
    }
}

#[derive(Serialize, Deserialize)]
#[serde(rename_all = "camelCase")]
pub struct AccountInfoResp {
    pub address: Address,
    pub id: Option<AccountId>,
    depositing: DepositingAccountBalances,
    pub committed: ResponseAccountState,
    pub verified: ResponseAccountState,
}

#[derive(Debug, Serialize, Deserialize, Clone)]
#[serde(rename_all = "camelCase")]
pub struct BlockInfo {
    pub block_number: i64,
    pub committed: bool,
    pub verified: bool,
}

#[derive(Debug, Serialize, Deserialize, Clone)]
#[serde(rename_all = "camelCase")]
pub struct TransactionInfoResp {
    pub executed: bool,
    pub success: Option<bool>,
    pub fail_reason: Option<String>,
    pub block: Option<BlockInfo>,
}

#[derive(Debug, Serialize, Deserialize, Clone)]
#[serde(rename_all = "camelCase")]
pub struct ETHOpInfoResp {
    pub executed: bool,
    pub block: Option<BlockInfo>,
}

#[derive(Debug, Serialize, Deserialize, Clone)]
#[serde(rename_all = "camelCase")]
pub struct ContractAddressResp {
    pub main_contract: String,
    pub gov_contract: String,
}

/// Flattened `PriorityOp` object representing a deposit operation.
/// Used in the `OngoingDepositsResp`.
#[derive(Debug, Serialize, Deserialize)]
#[serde(rename_all = "camelCase")]
pub struct OngoingDeposit {
    received_on_block: u64,
    token_id: u16,
    amount: u128,
    eth_tx_hash: String,
}

impl OngoingDeposit {
    pub fn new(received_on_block: u64, priority_op: PriorityOp) -> Self {
        let (token_id, amount) = match priority_op.data {
            FranklinPriorityOp::Deposit(deposit) => (
                deposit.token,
                deposit
                    .amount
                    .to_u128()
                    .expect("Deposit amount should be less then u128::max()"),
            ),
            other => {
                panic!("Incorrect input for OngoingDeposit: {:?}", other);
            }
        };

        let eth_tx_hash = hex::encode(&priority_op.eth_hash);

        Self {
            received_on_block,
            token_id,
            amount,
            eth_tx_hash,
        }
    }
}

/// Information about ongoing deposits for certain recipient address.
///
/// Please note that since this response is based on the events that are
/// currently awaiting confirmations, this information is approximate:
/// blocks on Ethereum can be reverted, and final list of executed deposits
/// can differ from the this estimation.
#[derive(Debug, Serialize, Deserialize)]
#[serde(rename_all = "camelCase")]
pub struct OngoingDepositsResp {
    /// Address for which response is served.
    address: Address,
    /// List of tuples (Eth block number, Deposit operation) of ongoing
    /// deposit operations.
    deposits: Vec<OngoingDeposit>,

    /// Amount of confirmations required for every deposit to be processed.
    confirmations_for_eth_event: u64,

    /// Estimated block number for deposits completions:
    /// all the deposit operations for provided address are expected to be
    /// accepted in the zkSync network upon reaching this blocks.
    ///
    /// Can be `None` if there are no ongoing deposits.
    estimated_deposits_approval_block: Option<u64>,
}

#[derive(Debug)]
pub enum RpcErrorCodes {
    NonceMismatch = 101,
    IncorrectTx = 103,
    FeeTooLow = 104,

    MissingEthSignature = 200,
    EIP1271SignatureVerificationFail = 201,
    IncorrectEthSignature = 202,
    ChangePkNotAuthorized = 203,

    Other = 300,
    AccountCloseDisabled = 301,
}

impl From<TxAddError> for RpcErrorCodes {
    fn from(error: TxAddError) -> Self {
        match error {
            TxAddError::NonceMismatch => Self::NonceMismatch,
            TxAddError::IncorrectTx => Self::IncorrectTx,
            TxAddError::TxFeeTooLow => Self::FeeTooLow,
            TxAddError::MissingEthSignature => Self::MissingEthSignature,
            TxAddError::EIP1271SignatureVerificationFail => Self::EIP1271SignatureVerificationFail,
            TxAddError::IncorrectEthSignature => Self::IncorrectEthSignature,
            TxAddError::ChangePkNotAuthorized => Self::ChangePkNotAuthorized,
            TxAddError::Other => Self::Other,
            TxAddError::DbError => Self::Other,
        }
    }
}

impl Into<ErrorCode> for RpcErrorCodes {
    fn into(self) -> ErrorCode {
        (self as i64).into()
    }
}

#[rpc]
pub trait Rpc {
    #[rpc(name = "account_info", returns = "AccountInfoResp")]
    fn account_info(
        &self,
        addr: Address,
    ) -> Box<dyn futures01::Future<Item = AccountInfoResp, Error = Error> + Send>;

    #[rpc(name = "ethop_info")]
    fn ethop_info(&self, serial_id: u32) -> Result<ETHOpInfoResp>;

    #[rpc(name = "tx_info")]
    fn tx_info(&self, hash: TxHash) -> Result<TransactionInfoResp>;

    #[rpc(name = "tx_submit", returns = "TxHash")]
    fn tx_submit(
        &self,
        tx: Box<FranklinTx>,
        signature: Box<Option<TxEthSignature>>,
    ) -> Box<dyn futures01::Future<Item = TxHash, Error = Error> + Send>;

    #[rpc(name = "contract_address")]
    fn contract_address(&self) -> Result<ContractAddressResp>;

    /// "ETH" | #ERC20_ADDRESS => {Token}
    #[rpc(name = "tokens")]
    fn tokens(&self) -> Result<HashMap<String, Token>>;

    #[rpc(name = "get_tx_fee", returns = "BigUint")]
    fn get_tx_fee(
        &self,
        tx_type: TxFeeTypes,
        amount: BigUint,
        token_like: TokenLike,
    ) -> Box<dyn futures01::Future<Item = BigUint, Error = Error> + Send>;

    #[rpc(name = "get_confirmations_for_eth_op_amount", returns = "u64")]
    fn get_confirmations_for_eth_op_amount(&self) -> Result<u64>;
}

#[derive(Clone)]
pub struct RpcApp {
    cache_of_executed_priority_operations: SharedLruCache<u32, StoredExecutedPriorityOperation>,
    cache_of_blocks_info: SharedLruCache<i64, BlockDetails>,
    cache_of_transaction_receipts: SharedLruCache<Vec<u8>, TxReceiptResponse>,
    cache_of_verified_account_states: SharedLruCache<Address, (BlockNumber, ResponseAccountState)>,

    pub mempool_request_sender: mpsc::Sender<MempoolRequest>,
    pub state_keeper_request_sender: mpsc::Sender<StateKeeperRequest>,
    pub eth_watcher_request_sender: mpsc::Sender<EthWatchRequest>,
    pub sign_verify_request_sender: mpsc::Sender<VerifyTxSignatureRequest>,
    pub ticker_request_sender: mpsc::Sender<TickerRequest>,

    pub connection_pool: ConnectionPool,

    pub confirmations_for_eth_event: u64,
    pub token_cache: TokenDBCache,
    pub current_zksync_info: CurrentZksyncInfo,
}

impl RpcApp {
    pub fn new(
        config_options: &ConfigurationOptions,
        connection_pool: ConnectionPool,
        mempool_request_sender: mpsc::Sender<MempoolRequest>,
        state_keeper_request_sender: mpsc::Sender<StateKeeperRequest>,
        sign_verify_request_sender: mpsc::Sender<VerifyTxSignatureRequest>,
        eth_watcher_request_sender: mpsc::Sender<EthWatchRequest>,
<<<<<<< HEAD
        ticker_request_sender: mpsc::Sender<TickerRequest>,
=======
        current_zksync_info: CurrentZksyncInfo,
>>>>>>> 0bac5ddc
    ) -> Self {
        let token_cache = TokenDBCache::new(connection_pool.clone());

        let api_requests_caches_size = config_options.api_requests_caches_size;
        let confirmations_for_eth_event = config_options.confirmations_for_eth_event;

        RpcApp {
            cache_of_executed_priority_operations: SharedLruCache::new(api_requests_caches_size),
            cache_of_blocks_info: SharedLruCache::new(api_requests_caches_size),
            cache_of_transaction_receipts: SharedLruCache::new(api_requests_caches_size),
            cache_of_verified_account_states: SharedLruCache::new(api_requests_caches_size),

            connection_pool,

            mempool_request_sender,
            state_keeper_request_sender,
            sign_verify_request_sender,
            eth_watcher_request_sender,
            ticker_request_sender,

            confirmations_for_eth_event,
            token_cache,
            current_zksync_info,
        }
    }

    pub fn extend<T: Metadata, S: Middleware<T>>(self, io: &mut MetaIoHandler<T, S>) {
        io.extend_with(self.to_delegate())
    }

    fn token_symbol_from_id(&self, token_id: TokenId) -> Result<String> {
        fn rpc_message(error: impl ToString) -> Error {
            Error {
                code: RpcErrorCodes::Other.into(),
                message: error.to_string(),
                data: None,
            }
        }

        let symbol = self
            .token_cache
            .get_token(token_id)
            .map_err(rpc_message)?
            .map(|t| t.symbol);

        match symbol {
            Some(symbol) => Ok(symbol),
            None => Err(rpc_message("Token not found in the DB")),
        }
    }

    /// Returns a message that user has to sign to send the transaction.
    /// If the transaction doesn't need a message signature, returns `None`.
    /// If any error is encountered during the message generation, returns `jsonrpc_core::Error`.
    fn get_tx_info_message_to_sign(&self, tx: &FranklinTx) -> Result<Option<String>> {
        match tx {
            FranklinTx::Transfer(tx) => Ok(Some(
                tx.get_ethereum_sign_message(&self.token_symbol_from_id(tx.token)?),
            )),
            FranklinTx::Withdraw(tx) => Ok(Some(
                tx.get_ethereum_sign_message(&self.token_symbol_from_id(tx.token)?),
            )),
            _ => Ok(None),
        }
    }
}

pub(crate) async fn get_ongoing_priority_ops(
    eth_watcher_request_sender: &mpsc::Sender<EthWatchRequest>,
    address: Address,
) -> Result<Vec<(u64, PriorityOp)>> {
    let mut eth_watcher_request_sender = eth_watcher_request_sender.clone();

    let eth_watcher_response = oneshot::channel();

    // Get all the ongoing priority ops from the `EthWatcher`.
    eth_watcher_request_sender
        .send(EthWatchRequest::GetUnconfirmedDeposits {
            address,
            resp: eth_watcher_response.0,
        })
        .await
        .map_err(|err| {
            log::warn!(
                "[{}:{}:{}] Internal Server Error: '{}'; input: N/A",
                file!(),
                line!(),
                column!(),
                err
            );
            Error::internal_error()
        })?;

    eth_watcher_response
        .1
        .await
        .map_err(|_| Error::internal_error())
}

impl RpcApp {
    fn access_storage(&self) -> Result<StorageProcessor> {
        self.connection_pool
            .access_storage_fragile()
            .map_err(|_| Error::internal_error())
    }

    /// Async version of `get_ongoing_deposits` which does not use old futures as a return type.
    async fn get_ongoing_deposits_impl(&self, address: Address) -> Result<OngoingDepositsResp> {
        let confirmations_for_eth_event = self.confirmations_for_eth_event;

        let ongoing_ops =
            get_ongoing_priority_ops(&self.eth_watcher_request_sender, address).await?;

        let mut max_block_number = 0;

        // Transform operations into `OngoingDeposit` and find the maximum block number in a
        // single pass.
        let deposits: Vec<_> = ongoing_ops
            .into_iter()
            .map(|(block, op)| {
                if block > max_block_number {
                    max_block_number = block;
                }

                OngoingDeposit::new(block, op)
            })
            .collect();

        let estimated_deposits_approval_block = if !deposits.is_empty() {
            // We have to wait `confirmations_for_eth_event` blocks after the most
            // recent deposit operation.
            Some(max_block_number + confirmations_for_eth_event)
        } else {
            // No ongoing deposits => no estimated block.
            None
        };

        Ok(OngoingDepositsResp {
            address,
            deposits,
            confirmations_for_eth_event,
            estimated_deposits_approval_block,
        })
    }

    // cache access functions
    fn get_executed_priority_operation(
        &self,
        serial_id: u32,
    ) -> Result<Option<StoredExecutedPriorityOperation>> {
        let res =
            if let Some(executed_op) = self.cache_of_executed_priority_operations.get(&serial_id) {
                Some(executed_op)
            } else {
                let storage = self.access_storage()?;
                let executed_op = storage
                    .chain()
                    .operations_schema()
                    .get_executed_priority_operation(serial_id)
                    .map_err(|err| {
                        log::warn!(
                            "[{}:{}:{}] Internal Server Error: '{}'; input: {}",
                            file!(),
                            line!(),
                            column!(),
                            err,
                            serial_id,
                        );
                        Error::internal_error()
                    })?;

                if let Some(executed_op) = executed_op.clone() {
                    self.cache_of_executed_priority_operations
                        .insert(serial_id, executed_op);
                }

                executed_op
            };
        Ok(res)
    }

    fn get_block_info(&self, block_number: i64) -> Result<Option<BlockDetails>> {
        let res = if let Some(block) = self.cache_of_blocks_info.get(&block_number) {
            Some(block)
        } else {
            let storage = self.access_storage()?;
            let block = storage
                .chain()
                .block_schema()
                .find_block_by_height_or_hash(block_number.to_string());

            if let Some(block) = block.clone() {
                // Unverified blocks can still change, so we can't cache them.
                if block.verified_at.is_some() {
                    self.cache_of_blocks_info.insert(block_number, block);
                }
            }

            block
        };
        Ok(res)
    }

    fn get_tx_receipt(&self, tx_hash: TxHash) -> Result<Option<TxReceiptResponse>> {
        let res = if let Some(tx_receipt) = self
            .cache_of_transaction_receipts
            .get(&tx_hash.as_ref().to_vec())
        {
            Some(tx_receipt)
        } else {
            let storage = self.access_storage()?;
            let tx_receipt = storage
                .chain()
                .operations_ext_schema()
                .tx_receipt(tx_hash.as_ref())
                .map_err(|err| {
                    log::warn!(
                        "[{}:{}:{}] Internal Server Error: '{}'; input: {}",
                        file!(),
                        line!(),
                        column!(),
                        err,
                        tx_hash.to_string(),
                    );
                    Error::internal_error()
                })?;

            if let Some(tx_receipt) = tx_receipt.clone() {
                if tx_receipt.verified {
                    self.cache_of_transaction_receipts
                        .insert(tx_hash.as_ref().to_vec(), tx_receipt);
                }
            }

            tx_receipt
        };
        Ok(res)
    }

<<<<<<< HEAD
    async fn ticker_request(
        mut ticker_request_sender: mpsc::Sender<TickerRequest>,
        tx_type: TxFeeTypes,
        amount: BigUint,
        token: TokenLike,
    ) -> Result<BigUint> {
        let req = oneshot::channel();
        ticker_request_sender
            .send(TickerRequest::GetTxFee {
                tx_type,
                amount,
                token,
                response: req.0,
            })
            .await
            .map_err(|_| Error::internal_error())?;
        let resp = req.1.await.map_err(|_| Error::internal_error())?;
        resp.map_err(|_| Error::internal_error())
=======
    fn get_verified_account_state(&self, address: &Address) -> Result<ResponseAccountState> {
        let verified_block_number = self.current_zksync_info.get_last_verified_block_number();
        Ok(match self.cache_of_verified_account_states.get(address) {
            Some((block_number, acc_state)) if block_number == verified_block_number => acc_state,
            _ => {
                let storage = self.access_storage()?;
                let account = storage
                    .chain()
                    .account_schema()
                    .account_state_by_address(address)
                    .map_err(|_| Error::internal_error())?;

                let verified = account
                    .verified
                    .map(|(_, account)| {
                        ResponseAccountState::try_restore(account, &self.token_cache)
                    })
                    .transpose()?
                    .unwrap_or_default();

                self.cache_of_verified_account_states
                    .insert(*address, (verified_block_number, verified.clone()));

                verified
            }
        })
>>>>>>> 0bac5ddc
    }
}

impl Rpc for RpcApp {
    fn account_info(
        &self,
        address: Address,
    ) -> Box<dyn futures01::Future<Item = AccountInfoResp, Error = Error> + Send> {
        let mut state_keeper_request_sender = self.state_keeper_request_sender.clone();
        let self_ = self.clone();
        let account_state_resp = async move {
            let state_keeper_response = oneshot::channel();
            state_keeper_request_sender
                .send(StateKeeperRequest::GetAccount(
                    address,
                    state_keeper_response.0,
                ))
                .await
                .map_err(|err| {
                    log::warn!(
                        "[{}:{}:{}] Internal Server Error: '{}'; input: {}",
                        file!(),
                        line!(),
                        column!(),
                        err,
                        address,
                    );
                    Error::internal_error()
                })?;
            let committed_account_state = state_keeper_response.1.await.map_err(|err| {
                log::warn!(
                    "[{}:{}:{}] Internal Server Error: '{}'; input: {}",
                    file!(),
                    line!(),
                    column!(),
                    err,
                    address,
                );
                Error::internal_error()
            })?;

            let (id, committed) = committed_account_state
                .map(|(id, account)| {
                    let restored_state =
                        ResponseAccountState::try_restore(account, &self_.token_cache)?;
                    Ok((Some(id), restored_state))
                })
                .transpose()?
                .unwrap_or_default();

            let verified = self_.get_verified_account_state(&address)?;

            let depositing_ops = self_.get_ongoing_deposits_impl(address).await?;
            let depositing =
                DepositingAccountBalances::from_pending_ops(depositing_ops, &self_.token_cache)?;

            Ok(AccountInfoResp {
                address,
                id,
                committed,
                verified,
                depositing,
            })
        };

        Box::new(account_state_resp.boxed().compat())
    }

    fn ethop_info(&self, serial_id: u32) -> Result<ETHOpInfoResp> {
        let executed_op = self.get_executed_priority_operation(serial_id)?;
        Ok(if let Some(executed_op) = executed_op {
            let block = self.get_block_info(executed_op.block_number)?;
            ETHOpInfoResp {
                executed: true,
                block: Some(BlockInfo {
                    block_number: executed_op.block_number,
                    committed: true,
                    verified: block.map(|b| b.verified_at.is_some()).unwrap_or_default(),
                }),
            }
        } else {
            ETHOpInfoResp {
                executed: false,
                block: None,
            }
        })
    }

    fn get_confirmations_for_eth_op_amount(&self) -> Result<u64> {
        Ok(self.confirmations_for_eth_event)
    }

    fn tx_info(&self, tx_hash: TxHash) -> Result<TransactionInfoResp> {
        let stored_receipt = self.get_tx_receipt(tx_hash)?;
        Ok(if let Some(stored_receipt) = stored_receipt {
            TransactionInfoResp {
                executed: true,
                success: Some(stored_receipt.success),
                fail_reason: stored_receipt.fail_reason,
                block: Some(BlockInfo {
                    block_number: stored_receipt.block_number,
                    committed: true,
                    verified: stored_receipt.verified,
                }),
            }
        } else {
            TransactionInfoResp {
                executed: false,
                success: None,
                fail_reason: None,
                block: None,
            }
        })
    }

    fn tx_submit(
        &self,
        tx: Box<FranklinTx>,
        signature: Box<Option<TxEthSignature>>,
    ) -> Box<dyn futures01::Future<Item = TxHash, Error = Error> + Send> {
        if tx.is_close() {
            return Box::new(futures01::future::err(Error {
                code: RpcErrorCodes::AccountCloseDisabled.into(),
                message: "Account close tx is disabled.".to_string(),
                data: None,
            }));
        }

        let msg_to_sign = match self.get_tx_info_message_to_sign(&tx) {
            Ok(res) => res,
            Err(e) => return Box::new(futures01::future::err(e)),
        };

        let tx_fee_info = match tx.as_ref() {
            FranklinTx::Withdraw(withdraw) => Some((
                TxFeeTypes::Withdraw,
                TokenLike::Id(withdraw.token),
                withdraw.amount.clone(),
                withdraw.fee.clone(),
            )),
            FranklinTx::Transfer(transfer) => Some((
                TxFeeTypes::Transfer,
                TokenLike::Id(transfer.token),
                transfer.amount.clone(),
                transfer.fee.clone(),
            )),
            _ => None,
        };

        let mut mempool_sender = self.mempool_request_sender.clone();
        let sign_verify_channel = self.sign_verify_request_sender.clone();
        let ticker_request_sender = self.ticker_request_sender.clone();
        let mempool_resp = async move {
            if let Some((tx_type, token, amount, provided_fee)) = tx_fee_info {
                let required_fee =
                    Self::ticker_request(ticker_request_sender, tx_type, amount, token).await?;
                if required_fee < provided_fee {
                    return Err(Error {
                        code: RpcErrorCodes::from(TxAddError::TxFeeTooLow).into(),
                        message: TxAddError::TxFeeTooLow.to_string(),
                        data: None,
                    });
                }
            }

            let verified_tx = verify_tx_info_message_signature(
                &tx,
                *signature.clone(),
                msg_to_sign,
                sign_verify_channel,
            )
            .await?;

            let hash = tx.hash();
            let mempool_resp = oneshot::channel();
            mempool_sender
                .send(MempoolRequest::NewTx(Box::new(verified_tx), mempool_resp.0))
                .await
                .map_err(|err| {
                    log::warn!(
                        "[{}:{}:{}] Internal Server Error: '{}'; input: <Tx: '{:?}', signature: '{:?}'>",
                        file!(),
                        line!(),
                        column!(),
                        err,
                        tx,
                        signature,
                    );
                    Error::internal_error()
                })?;
            let tx_add_result = mempool_resp.1.await.unwrap_or(Err(TxAddError::Other));

            tx_add_result.map(|_| hash).map_err(|e| Error {
                code: RpcErrorCodes::from(e).into(),
                message: e.to_string(),
                data: None,
            })
        };

        Box::new(mempool_resp.boxed().compat())
    }

    fn contract_address(&self) -> Result<ContractAddressResp> {
        let storage = self.access_storage()?;
        let config = storage.config_schema().load_config().map_err(|err| {
            log::warn!(
                "[{}:{}:{}] Internal Server Error: '{}'; input: N/A",
                file!(),
                line!(),
                column!(),
                err
            );
            Error::internal_error()
        })?;

        // `expect` calls below are safe, since not having the addresses in the server config
        // means a misconfiguration, server cannot operate in this condition.
        let main_contract = config
            .contract_addr
            .expect("Server config doesn't contain the main contract address");
        let gov_contract = config
            .gov_contract_addr
            .expect("Server config doesn't contain the gov contract address");
        Ok(ContractAddressResp {
            main_contract,
            gov_contract,
        })
    }

    fn tokens(&self) -> Result<HashMap<String, Token>> {
        let storage = self.access_storage()?;
        let mut tokens = storage.tokens_schema().load_tokens().map_err(|err| {
            log::warn!(
                "[{}:{}:{}] Internal Server Error: '{}'; input: N/A",
                file!(),
                line!(),
                column!(),
                err
            );
            Error::internal_error()
        })?;
        Ok(tokens
            .drain()
            .map(|(id, token)| {
                if id == 0 {
                    ("ETH".to_string(), token)
                } else {
                    (token.symbol.clone(), token)
                }
            })
            .collect())
    }

    fn get_tx_fee(
        &self,
        tx_type: TxFeeTypes,
        amount: BigUint,
        token: TokenLike,
    ) -> Box<dyn futures01::Future<Item = BigUint, Error = Error> + Send> {
        Box::new(
            Self::ticker_request(self.ticker_request_sender.clone(), tx_type, amount, token)
                .boxed()
                .compat(),
        )
    }
}

#[allow(clippy::too_many_arguments)]
pub fn start_rpc_server(
    config_options: ConfigurationOptions,
    connection_pool: ConnectionPool,
    mempool_request_sender: mpsc::Sender<MempoolRequest>,
    state_keeper_request_sender: mpsc::Sender<StateKeeperRequest>,
    sign_verify_request_sender: mpsc::Sender<VerifyTxSignatureRequest>,
    eth_watcher_request_sender: mpsc::Sender<EthWatchRequest>,
    ticker_request_sender: mpsc::Sender<TickerRequest>,
    panic_notify: mpsc::Sender<bool>,
    current_zksync_info: CurrentZksyncInfo,
) {
    let addr = config_options.json_rpc_http_server_address;
    std::thread::Builder::new()
        .name("json_rpc_http".to_string())
        .spawn(move || {
            let _panic_sentinel = ThreadPanicNotify(panic_notify);
            let mut io = IoHandler::new();

            let rpc_app = RpcApp::new(
                &config_options,
                connection_pool,
                mempool_request_sender,
                state_keeper_request_sender,
                sign_verify_request_sender,
                eth_watcher_request_sender,
<<<<<<< HEAD
                ticker_request_sender,
=======
                current_zksync_info,
>>>>>>> 0bac5ddc
            );
            rpc_app.extend(&mut io);

            let server = ServerBuilder::new(io)
                .request_middleware(super::loggers::http_rpc::request_middleware)
                .threads(8)
                .start_http(&addr)
                .unwrap();

            server.wait();
        })
        .expect("JSON-RPC http thread");
}

async fn verify_tx_info_message_signature(
    tx: &FranklinTx,
    signature: Option<TxEthSignature>,
    msg_to_sign: Option<String>,
    mut req_channel: mpsc::Sender<VerifyTxSignatureRequest>,
) -> Result<VerifiedTx> {
    fn rpc_message(error: TxAddError) -> Error {
        Error {
            code: RpcErrorCodes::from(error).into(),
            message: error.to_string(),
            data: None,
        }
    }

    let eth_sign_data = match msg_to_sign {
        Some(message_to_sign) => {
            let signature =
                signature.ok_or_else(|| rpc_message(TxAddError::MissingEthSignature))?;

            Some((signature, message_to_sign))
        }
        None => None,
    };

    let resp = oneshot::channel();

    let request = VerifyTxSignatureRequest {
        tx: tx.clone(),
        eth_sign_data,
        response: resp.0,
    };

    // Send the check request.
    req_channel.send(request).await.map_err(|err| {
        log::warn!(
            "[{}:{}:{}] Internal Server Error: '{}'; input: N/A",
            file!(),
            line!(),
            column!(),
            err
        );
        Error::internal_error()
    })?;

    // Wait for the check result.
    resp.1
        .await
        .map_err(|err| {
            log::warn!(
                "[{}:{}:{}] Internal Server Error: '{}'; input: N/A",
                file!(),
                line!(),
                column!(),
                err
            );
            Error::internal_error()
        })?
        .map_err(rpc_message)
}

#[cfg(test)]
mod test {
    use super::*;

    #[test]
    fn tx_fee_type_serialization() {
        #[derive(Debug, Serialize, Deserialize, PartialEq)]
        struct Query {
            tx_type: TxFeeTypes,
        }

        let cases = vec![
            (
                Query {
                    tx_type: TxFeeTypes::Withdraw,
                },
                r#"{"tx_type":"Withdraw"}"#,
            ),
            (
                Query {
                    tx_type: TxFeeTypes::Transfer,
                },
                r#"{"tx_type":"Transfer"}"#,
            ),
        ];
        for (query, json_str) in cases {
            let ser = serde_json::to_string(&query).expect("ser");
            assert_eq!(ser, json_str);
            let de = serde_json::from_str::<Query>(&ser).expect("de");
            assert_eq!(query, de);
        }
    }
}<|MERGE_RESOLUTION|>--- conflicted
+++ resolved
@@ -330,11 +330,8 @@
         state_keeper_request_sender: mpsc::Sender<StateKeeperRequest>,
         sign_verify_request_sender: mpsc::Sender<VerifyTxSignatureRequest>,
         eth_watcher_request_sender: mpsc::Sender<EthWatchRequest>,
-<<<<<<< HEAD
         ticker_request_sender: mpsc::Sender<TickerRequest>,
-=======
         current_zksync_info: CurrentZksyncInfo,
->>>>>>> 0bac5ddc
     ) -> Self {
         let token_cache = TokenDBCache::new(connection_pool.clone());
 
@@ -574,7 +571,6 @@
         Ok(res)
     }
 
-<<<<<<< HEAD
     async fn ticker_request(
         mut ticker_request_sender: mpsc::Sender<TickerRequest>,
         tx_type: TxFeeTypes,
@@ -593,7 +589,8 @@
             .map_err(|_| Error::internal_error())?;
         let resp = req.1.await.map_err(|_| Error::internal_error())?;
         resp.map_err(|_| Error::internal_error())
-=======
+    }
+
     fn get_verified_account_state(&self, address: &Address) -> Result<ResponseAccountState> {
         let verified_block_number = self.current_zksync_info.get_last_verified_block_number();
         Ok(match self.cache_of_verified_account_states.get(address) {
@@ -620,7 +617,6 @@
                 verified
             }
         })
->>>>>>> 0bac5ddc
     }
 }
 
@@ -914,11 +910,8 @@
                 state_keeper_request_sender,
                 sign_verify_request_sender,
                 eth_watcher_request_sender,
-<<<<<<< HEAD
                 ticker_request_sender,
-=======
                 current_zksync_info,
->>>>>>> 0bac5ddc
             );
             rpc_app.extend(&mut io);
 
