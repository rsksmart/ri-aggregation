--- conflicted
+++ resolved
@@ -23,23 +23,13 @@
         Account, AccountId, AccountTree, AccountUpdate, AccountUpdates, BlockNumber, PriorityOp,
     },
 };
-<<<<<<< HEAD
-=======
-use plasma::state::{CollectedFee, OpSuccess, PlasmaState};
-use zksync_crypto::ff;
->>>>>>> ce3a147a
 // Local uses
 use crate::{
     committer::{AppliedUpdatesRequest, BlockCommitRequest, CommitRequest},
     gas_counter::GasCounter,
     mempool::ProposedBlock,
 };
-<<<<<<< HEAD
 use zksync_types::SignedFranklinTx;
-=======
-use models::SignedFranklinTx;
-use storage::ConnectionPool;
->>>>>>> ce3a147a
 
 pub enum ExecutedOpId {
     Transaction(TxHash),
