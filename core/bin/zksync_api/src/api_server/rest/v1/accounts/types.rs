--- conflicted
+++ resolved
@@ -255,13 +255,9 @@
 
 impl DepositingBalances {
     pub(crate) async fn from_pending_ops(
-<<<<<<< HEAD
         storage: &mut StorageProcessor<'_>,
         tokens: &TokenDBCache,
-        ongoing_ops: Vec<(EthBlockId, PriorityOp)>,
-=======
         ongoing_ops: Vec<PriorityOp>,
->>>>>>> 38bf9b1f
         confirmations_for_eth_event: BlockNumber,
     ) -> QueryResult<Self> {
         let mut balances = BTreeMap::new();
