use std::collections::HashMap;
use std::time::Instant;
// External uses
use bigdecimal::BigDecimal;
use jsonrpc_core::{Error, Result};
// Workspace uses
use zksync_api_types::{
    v02::{
        fee::ApiTxFeeTypes,
        token::ApiNFT,
        transaction::{Toggle2FA, Toggle2FAResponse},
    },
    TxWithSignature,
};
use zksync_crypto::params::MIN_NFT_TOKEN_ID;
use zksync_types::{
    tx::{EthBatchSignatures, TxEthSignatureVariant, TxHash},
    AccountId, Address, Fee, Token, TokenId, TokenLike, TotalFee, TxFeeTypes, ZkSyncTx,
};
// Local uses
use crate::{
    api_server::{
        helpers::get_depositing, rpc_server::error::RpcErrorCodes, tx_sender::SubmitError,
    },
    fee_ticker::TokenPriceRequestType,
};

use super::{types::*, RpcApp};

impl RpcApp {
    pub async fn _impl_account_info(self, address: Address) -> Result<AccountInfoResp> {
        let start = Instant::now();

        let account_state = self.get_account_state(address).await?;

        let mut storage = self.access_storage().await?;
        let depositing = get_depositing(
            &mut storage,
            &self.tx_sender.core_api_client,
            &self.tx_sender.tokens,
            address,
            self.confirmations_for_eth_event,
        )
        .await
        .map_err(|_| Error::internal_error())?;
        let account_type = if let Some(account_id) = account_state.account_id {
            storage
                .chain()
                .account_schema()
                .account_type_by_id(account_id)
                .await
                .map_err(|_| Error::internal_error())?
                .map(|t| t.into())
        } else {
            None
        };

        metrics::histogram!("api", start.elapsed(), "type" => "rpc", "endpoint" => "account_info");
        Ok(AccountInfoResp {
            address,
            id: account_state.account_id,
            committed: account_state.committed,
            verified: account_state.verified,
            depositing,
            account_type,
        })
    }

    pub async fn _impl_ethop_info(self, serial_id: u32) -> Result<ETHOpInfoResp> {
        let start = Instant::now();
        let executed_op = self.get_executed_priority_operation(serial_id).await?;
        let result = if let Some(executed_op) = executed_op {
            let block = self.get_block_info(executed_op.block_number).await?;
            ETHOpInfoResp {
                executed: true,
                block: Some(BlockInfo {
                    block_number: executed_op.block_number,
                    committed: true,
                    verified: block.map(|b| b.verified_at.is_some()).unwrap_or_default(),
                }),
            }
        } else {
            ETHOpInfoResp {
                executed: false,
                block: None,
            }
        };

        metrics::histogram!("api", start.elapsed(), "type" => "rpc", "endpoint" => "ethop_info");
        Ok(result)
    }

    pub async fn _impl_get_confirmations_for_eth_op_amount(self) -> Result<u64> {
        Ok(self.confirmations_for_eth_event)
    }

    pub async fn _impl_tx_info(self, tx_hash: TxHash) -> Result<TransactionInfoResp> {
        let start = Instant::now();
        let stored_receipt = self.get_tx_receipt(tx_hash).await?;
        metrics::histogram!("api", start.elapsed(), "type" => "rpc", "endpoint" => "tx_info");
        Ok(if let Some(stored_receipt) = stored_receipt {
            TransactionInfoResp {
                executed: true,
                success: Some(stored_receipt.success),
                fail_reason: stored_receipt.fail_reason,
                block: Some(BlockInfo {
                    block_number: stored_receipt.block_number,
                    committed: true,
                    verified: stored_receipt.verified,
                }),
            }
        } else {
            TransactionInfoResp {
                executed: false,
                success: None,
                fail_reason: None,
                block: None,
            }
        })
    }

    #[allow(deprecated)]
    pub async fn _impl_tx_submit(
        self,
        tx: Box<ZkSyncTx>,
        signature: Box<TxEthSignatureVariant>,
        fast_processing: Option<bool>,
        extracted_request_metadata: Option<RequestMetadata>,
    ) -> Result<TxHash> {
        let start = Instant::now();

        let result = self
            .tx_sender
            .submit_tx_with_separate_fp(
                *tx,
                *signature,
                fast_processing,
                extracted_request_metadata,
            )
            .await
            .map_err(Error::from);
        metrics::histogram!("api", start.elapsed(), "type" => "rpc", "endpoint" => "tx_submit");
        result
    }

    pub async fn _impl_submit_txs_batch(
        self,
        txs: Vec<TxWithSignature>,
        eth_signatures: Option<EthBatchSignatures>,
        extracted_request_metadata: Option<RequestMetadata>,
    ) -> Result<Vec<TxHash>> {
        let start = Instant::now();

        let result: Result<Vec<TxHash>> = self
            .tx_sender
            .submit_txs_batch(txs, eth_signatures, extracted_request_metadata)
            .await
            .map_err(Error::from)
            .map(|response| {
                response
                    .transaction_hashes
                    .into_iter()
                    .map(|tx_hash| tx_hash.0)
                    .collect()
            });
        metrics::histogram!("api", start.elapsed(), "type" => "rpc", "endpoint" => "submit_txs_batch");
        result
    }

    pub async fn _impl_contract_address(self) -> Result<ContractAddressResp> {
        let start = Instant::now();
        let mut storage = self.access_storage().await?;
        let config = storage.config_schema().load_config().await.map_err(|err| {
            vlog::warn!(
                "[{}:{}:{}] Internal Server Error: '{}'; input: N/A",
                file!(),
                line!(),
                column!(),
                err
            );
            Error::internal_error()
        })?;

        // `expect` calls below are safe, since not having the addresses in the server config
        // means a misconfiguration, server cannot operate in this condition.
        let main_contract = config
            .contract_addr
            .expect("Server config doesn't contain the main contract address");
        let gov_contract = config
            .gov_contract_addr
            .expect("Server config doesn't contain the gov contract address");

        metrics::histogram!("api", start.elapsed(), "type" => "rpc", "endpoint" => "contract_address");
        Ok(ContractAddressResp {
            main_contract,
            gov_contract,
        })
    }

    pub async fn _impl_get_nft(self, id: TokenId) -> Result<Option<ApiNFT>> {
        let start = Instant::now();
        let mut storage = self.access_storage().await?;
        let nft = storage
            .tokens_schema()
            .get_nft_with_factories(id)
            .await
            .map_err(|err| {
                vlog::warn!("Internal Server Error: '{}'; input: N/A", err);
                Error::internal_error()
            })?;

        metrics::histogram!("api", start.elapsed(), "type" => "rpc", "endpoint" => "get_nft");
        Ok(nft)
    }

    pub async fn _impl_tokens(self) -> Result<HashMap<String, Token>> {
        let start = Instant::now();
        let mut storage = self.access_storage().await?;
        let mut tokens = storage.tokens_schema().load_tokens().await.map_err(|err| {
            vlog::warn!("Internal Server Error: '{}'; input: N/A", err);
            Error::internal_error()
        })?;

        let result: HashMap<_, _> = tokens
            .drain()
            .map(|(id, token)| {
                if *id == 0 {
                    ("ETH".to_string(), token)
                } else {
                    (token.symbol.clone(), token)
                }
            })
            .collect();

        metrics::histogram!("api", start.elapsed(), "type" => "rpc", "endpoint" => "tokens");
        Ok(result)
    }

    pub async fn _impl_get_tx_fee(
        self,
        tx_type: ApiTxFeeTypes,
        address: Address,
        token: TokenLike,
        extracted_request_metadata: Option<RequestMetadata>,
    ) -> Result<Fee> {
        let start = Instant::now();
        let ticker = self.tx_sender.ticker_requests.clone();
        let token_allowed = Self::token_allowed_for_fees(ticker.clone(), token.clone()).await?;
        if !token_allowed {
            return Err(SubmitError::InappropriateFeeToken.into());
        }

        let result =
            Self::ticker_request(ticker.clone(), tx_type.into(), address, token.clone()).await?;

<<<<<<< HEAD
        metrics::histogram!("api", start.elapsed(), "type" => "rpc", "endpoint" => "get_tx_fee");
        Ok(result.normal_fee)
=======
        let should_subsidize_cpk = self
            .tx_sender
            .should_subsidize_cpk(
                &result.normal_fee.total_fee,
                &result.subsidized_fee.total_fee,
                &result.subsidy_size_usd,
                extracted_request_metadata,
            )
            .await?;

        let fee = if should_subsidize_cpk {
            result.subsidized_fee
        } else {
            result.normal_fee
        };

        metrics::histogram!("api.rpc.get_tx_fee", start.elapsed());
        Ok(fee)
>>>>>>> ca06de20
    }

    pub async fn _impl_get_txs_batch_fee_in_wei(
        self,
        tx_types: Vec<ApiTxFeeTypes>,
        addresses: Vec<Address>,
        token: TokenLike,
        extracted_request_metadata: Option<RequestMetadata>,
    ) -> Result<TotalFee> {
        let start = Instant::now();
        if tx_types.len() != addresses.len() {
            return Err(Error {
                code: RpcErrorCodes::IncorrectTx.into(),
                message: "Number of tx_types must be equal to the number of addresses".to_string(),
                data: None,
            });
        }

        let ticker = self.tx_sender.ticker_requests.clone();
        let token_allowed = Self::token_allowed_for_fees(ticker.clone(), token.clone()).await?;
        if !token_allowed {
            return Err(SubmitError::InappropriateFeeToken.into());
        }

        let transactions: Vec<(TxFeeTypes, Address)> = (tx_types
            .iter()
            .cloned()
            .map(|fee_type| fee_type.into())
            .zip(addresses.iter().cloned()))
        .collect();

        let result = Self::ticker_batch_fee_request(ticker, transactions, token.clone()).await?;

<<<<<<< HEAD
        metrics::histogram!("api", start.elapsed(), "type" => "rpc", "endpoint" => "get_txs_batch_fee_in_wei");
=======
        let should_subsidize_cpk = self
            .tx_sender
            .should_subsidize_cpk(
                &result.normal_fee.total_fee,
                &result.subsidized_fee.total_fee,
                &result.subsidy_size_usd,
                extracted_request_metadata,
            )
            .await?;

        let fee = if should_subsidize_cpk {
            result.subsidized_fee
        } else {
            result.normal_fee
        };

        metrics::histogram!("api.rpc.get_txs_batch_fee_in_wei", start.elapsed());
>>>>>>> ca06de20
        Ok(TotalFee {
            total_fee: fee.total_fee,
        })
    }

    pub async fn _impl_get_token_price(self, token: TokenLike) -> Result<BigDecimal> {
        let start = Instant::now();
        let result = Self::ticker_price_request(
            self.tx_sender.ticker_requests.clone(),
            token,
            TokenPriceRequestType::USDForOneToken,
        )
        .await;
        metrics::histogram!("api", start.elapsed(), "type" => "rpc", "endpoint" => "get_token_price");
        result
    }

    pub async fn _impl_get_eth_tx_for_withdrawal(
        self,
        withdrawal_hash: TxHash,
    ) -> Result<Option<String>> {
        let start = Instant::now();
        let result = self.eth_tx_for_withdrawal(withdrawal_hash).await;
        metrics::histogram!("api", start.elapsed(), "type" => "rpc", "endpoint" => "get_eth_tx_for_withdrawal");
        result
    }

    pub async fn _impl_get_nft_owner(self, id: TokenId) -> Result<Option<AccountId>> {
        let start = Instant::now();
        let owner_id = if id.0 < MIN_NFT_TOKEN_ID {
            None
        } else {
            let mut storage = self.access_storage().await?;
            storage
                .chain()
                .account_schema()
                .get_nft_owner(id)
                .await
                .map_err(|err| {
                    vlog::warn!("Internal Server Error: '{}'; input: N/A", err);
                    Error::internal_error()
                })?
        };

        metrics::histogram!("api", start.elapsed(), "type" => "rpc", "endpoint" => "get_nft_owner");
        Ok(owner_id)
    }

    pub async fn _impl_toggle_2fa(self, toggle_2fa: Toggle2FA) -> Result<Toggle2FAResponse> {
        let start = Instant::now();
        let response = self
            .tx_sender
            .toggle_2fa(toggle_2fa)
            .await
            .map_err(Error::from);

        metrics::histogram!("api", start.elapsed(), "type" => "rpc", "endpoint" => "toggle_2fa");
        response
    }

    pub async fn _impl_get_nft_id_by_tx_hash(self, tx_hash: TxHash) -> Result<Option<TokenId>> {
        let start = Instant::now();

        let mut storage = self.access_storage().await?;
        let response = storage
            .chain()
            .state_schema()
            .get_nft_id_by_tx_hash(tx_hash)
            .await
            .map_err(|err| {
                vlog::warn!("Internal Server Error: '{}'; input: N/A", err);
                Error::internal_error()
            })?;

        metrics::histogram!("api", start.elapsed(), "type" => "rpc", "endpoint" => "get_nft_id_by_tx_hash");
        Ok(response)
    }
}<|MERGE_RESOLUTION|>--- conflicted
+++ resolved
@@ -253,10 +253,6 @@
         let result =
             Self::ticker_request(ticker.clone(), tx_type.into(), address, token.clone()).await?;
 
-<<<<<<< HEAD
-        metrics::histogram!("api", start.elapsed(), "type" => "rpc", "endpoint" => "get_tx_fee");
-        Ok(result.normal_fee)
-=======
         let should_subsidize_cpk = self
             .tx_sender
             .should_subsidize_cpk(
@@ -273,9 +269,8 @@
             result.normal_fee
         };
 
-        metrics::histogram!("api.rpc.get_tx_fee", start.elapsed());
+        metrics::histogram!("api", start.elapsed(), "type" => "rpc", "endpoint" => "get_tx_fee");
         Ok(fee)
->>>>>>> ca06de20
     }
 
     pub async fn _impl_get_txs_batch_fee_in_wei(
@@ -309,9 +304,6 @@
 
         let result = Self::ticker_batch_fee_request(ticker, transactions, token.clone()).await?;
 
-<<<<<<< HEAD
-        metrics::histogram!("api", start.elapsed(), "type" => "rpc", "endpoint" => "get_txs_batch_fee_in_wei");
-=======
         let should_subsidize_cpk = self
             .tx_sender
             .should_subsidize_cpk(
@@ -328,8 +320,7 @@
             result.normal_fee
         };
 
-        metrics::histogram!("api.rpc.get_txs_batch_fee_in_wei", start.elapsed());
->>>>>>> ca06de20
+        metrics::histogram!("api", start.elapsed(), "type" => "rpc", "endpoint" => "get_txs_batch_fee_in_wei");
         Ok(TotalFee {
             total_fee: fee.total_fee,
         })
