--- conflicted
+++ resolved
@@ -1,29 +1,23 @@
-<<<<<<< HEAD
-use std::str::FromStr;
+use actix_web::{web, App, HttpResponse, HttpServer};
 
 use async_trait::async_trait;
 use bigdecimal::BigDecimal;
 use chrono::Utc;
+use futures::future::{AbortHandle, Abortable};
 use futures::{channel::mpsc, executor::block_on};
-=======
-use super::*;
-use crate::fee_ticker::ticker_api::coingecko::{CoinGeckoTokenInfo, CoinGeckoTokenList};
-use crate::fee_ticker::ticker_api::TokenPriceAPI;
-use actix_web::{web, App, HttpResponse, HttpServer};
-use async_trait::async_trait;
-use bigdecimal::BigDecimal;
-use chrono::Utc;
-use futures::channel::mpsc;
-use futures::executor::block_on;
-use futures::future::{AbortHandle, Abortable};
 use std::str::FromStr;
 use std::thread::sleep;
 use tokio::time::Duration;
->>>>>>> 47360637
 use zksync_types::{Address, Token, TokenId, TokenPrice};
 use zksync_utils::{big_decimal_to_ratio, ratio_to_big_decimal, UnsignedRatioSerializeAsDecimal};
 
-use crate::fee_ticker::validator::cache::TokenInMemoryCache;
+use crate::fee_ticker::{
+    ticker_api::{
+        coingecko::{CoinGeckoTokenInfo, CoinGeckoTokenList},
+        TokenPriceAPI,
+    },
+    validator::{cache::TokenInMemoryCache, FeeTokenValidator},
+};
 
 use super::*;
 
@@ -174,16 +168,14 @@
     UnsignedRatioSerializeAsDecimal::serialize_to_str_with_dot(num, precision)
 }
 
-<<<<<<< HEAD
 struct FakeTokenWatcher;
 #[async_trait::async_trait]
 impl TokenWatcher for FakeTokenWatcher {
-    async fn get_token_market_volume(&mut self, _token: &Token) -> anyhow::Result<f64> {
+    async fn get_token_market_volume(&mut self, _token: &Token) -> anyhow::Result<BigDecimal> {
         unreachable!()
     }
 }
 
-=======
 struct ErrorTickerApi;
 
 #[async_trait::async_trait]
@@ -230,13 +222,12 @@
     (address, abort_handle)
 }
 
->>>>>>> 47360637
 #[test]
 fn test_ticker_formula() {
     let validator = FeeTokenValidator::new(
         TokenInMemoryCache::new(),
         chrono::Duration::seconds(100),
-        100.0,
+        BigDecimal::from(100),
         Default::default(),
         FakeTokenWatcher,
     );
@@ -338,7 +329,7 @@
     let validator = FeeTokenValidator::new(
         TokenInMemoryCache::new(),
         chrono::Duration::seconds(100),
-        100.0,
+        BigDecimal::from(100),
         Default::default(),
         FakeTokenWatcher,
     );
@@ -413,7 +404,13 @@
         .build()
         .expect("Failed to build reqwest::Client");
     let coingecko = CoinGeckoAPI::new(client, address.parse().unwrap()).unwrap();
-    let validator = FeeTokenValidator::new(HashMap::new(), Default::default());
+    let validator = FeeTokenValidator::new(
+        TokenInMemoryCache::new(),
+        chrono::Duration::seconds(100),
+        BigDecimal::from(100),
+        Default::default(),
+        FakeTokenWatcher,
+    );
     let connection_pool = ConnectionPool::new(Some(1));
     connection_pool
         .access_storage()
@@ -455,7 +452,13 @@
 #[tokio::test]
 #[ignore]
 async fn test_error_api() {
-    let validator = FeeTokenValidator::new(HashMap::new(), Default::default());
+    let validator = FeeTokenValidator::new(
+        TokenInMemoryCache::new(),
+        chrono::Duration::seconds(100),
+        BigDecimal::from(100),
+        Default::default(),
+        FakeTokenWatcher,
+    );
     let connection_pool = ConnectionPool::new(Some(1));
     let second_connection_pool = connection_pool.clone();
     let ticker_api = TickerApi::new(second_connection_pool, ErrorTickerApi);
