--- conflicted
+++ resolved
@@ -29,12 +29,6 @@
 use crate::account_set::AccountSet;
 use crate::state_keeper_utils::*;
 use crate::types::*;
-<<<<<<< HEAD
-=======
-use zksync_types::aggregated_operations::{
-    BlocksCommitOperation, BlocksExecuteOperation, BlocksProofOperation,
-};
->>>>>>> 395b89b2
 
 /// Used to create transactions between accounts and check for their validity.
 /// Every new block should start with `.start_block()`
