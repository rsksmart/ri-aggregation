--- conflicted
+++ resolved
@@ -11,13 +11,8 @@
 env:	
 
 # Get everything up and running for the first time
-<<<<<<< HEAD
-init: dev-up env yarn db-setup deploy-contracts db-insert-contract
-	@echo init finished
-=======
 init:
 	@bin/init
->>>>>>> d996c63b
 
 yarn:
 	@cd js/franklin && yarn
@@ -277,13 +272,6 @@
 blockscout-down:
 	@docker-compose stop blockscout blockscout_postgres
 
-# Tessaracts
-
-# tessaracts-up:
-# 	@echo Starting block explorer...
-# @docker-compose up -d tesseracts
-# @{ docker ps -q -f name=tesseracts && echo "Container exists, starting..." && docker start tesseracts ;} || { echo "Container does not exist" && echo "Starting new container..." }
-# @docker run -d --name tesseracts -t adriamb/tesseracts:v0.4 -vvv --cfg /config/tesseracts.toml
 
 # Auxillary docker containers for dev environment (usually no need to build, just use images from dockerhub)
 
