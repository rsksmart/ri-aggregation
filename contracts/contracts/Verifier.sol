// SPDX-License-Identifier: MIT OR Apache-2.0

pragma solidity ^0.7.0;
pragma experimental ABIEncoderV2;

import "./KeysWithPlonkVerifier.sol";
import "./Config.sol";

// Hardcoded constants to avoid accessing store
<<<<<<< HEAD
contract Verifier is KeysWithPlonkVerifier {
=======
contract Verifier is KeysWithPlonkVerifier, Config {
>>>>>>> 9c16d263
    function initialize(bytes calldata) external {}

    /// @notice Verifier contract upgrade. Can be external because Proxy contract intercepts illegal calls of this function.
    /// @param upgradeParameters Encoded representation of upgrade parameters
    function upgrade(bytes calldata upgradeParameters) external {}

    function verifyAggregatedProof(
        uint256[] memory _recursiveInput,
        uint256[] memory _proof,
        uint8[] memory _vkIndexes,
        uint256[] memory _individual_vks_inputs,
        uint256[16] memory _subproofs_limbs,
        bool blockProof
    ) external view returns (bool) {
        // #if DUMMY_VERIFIER
        if (blockProof) {
            uint256 oldGasValue = gasleft();
            uint256 tmp;
            while (gasleft() + 500000 > oldGasValue) {
                tmp += 1;
            }
            return true;
        }
        // #endif
        for (uint256 i = 0; i < _individual_vks_inputs.length; ++i) {
            uint256 commitment = _individual_vks_inputs[i];
            _individual_vks_inputs[i] = uint256(commitment) & INPUT_MASK;
        }
        // #endif
        VerificationKey memory vk = getVkAggregated(uint32(_vkIndexes.length));

        uint256 treeRoot = blockProof ? VK_TREE_ROOT : VK_EXIT_TREE_ROOT;

        return
            verify_serialized_proof_with_recursion(
                _recursiveInput,
                _proof,
                treeRoot,
                VK_MAX_INDEX,
                _vkIndexes,
                _individual_vks_inputs,
                _subproofs_limbs,
                vk
            );
    }
}<|MERGE_RESOLUTION|>--- conflicted
+++ resolved
@@ -7,11 +7,7 @@
 import "./Config.sol";
 
 // Hardcoded constants to avoid accessing store
-<<<<<<< HEAD
-contract Verifier is KeysWithPlonkVerifier {
-=======
 contract Verifier is KeysWithPlonkVerifier, Config {
->>>>>>> 9c16d263
     function initialize(bytes calldata) external {}
 
     /// @notice Verifier contract upgrade. Can be external because Proxy contract intercepts illegal calls of this function.
@@ -40,7 +36,6 @@
             uint256 commitment = _individual_vks_inputs[i];
             _individual_vks_inputs[i] = uint256(commitment) & INPUT_MASK;
         }
-        // #endif
         VerificationKey memory vk = getVkAggregated(uint32(_vkIndexes.length));
 
         uint256 treeRoot = blockProof ? VK_TREE_ROOT : VK_EXIT_TREE_ROOT;
