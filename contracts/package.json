{
  "name": "franklin-contracts",
  "version": "0.1.0",
  "license": "MIT",
  "devDependencies": {
    "@types/argparse": "^1.0.36",
    "@types/chai": "^4.1.7",
    "@types/mocha": "^5.2.7",
    "argparse": "^1.0.10",
    "axios": "^0.19.0",
    "chai": "^4.2.0",
    "ethereum-waffle": "2.0.12",
    "ethers": "4.0.33",
    "ethjs": "^0.4.0",
    "fs": "^0.0.1-security",
    "mocha": "^6.2.0",
    "openzeppelin-solidity": "^2.3.0",
    "path": "^0.12.7",
    "prettier": "^1.18.2",
    "prettier-plugin-solidity": "^1.0.0-alpha.27",
    "querystring": "^0.2.0",
    "solhint": "^2.1.2",
    "solhint-plugin-prettier": "^0.0.3",
    "ts-node": "^8.3.0",
    "tslint": "^5.18.0",
    "typescript": "^3.5.3",
    "zksync": "^0.3.9"
  },
  "scripts": {
<<<<<<< HEAD
    "build": "waffle .waffle.json && waffle .waffle.config_flat.json",
    "test": "waffle .waffle.json && mocha -r ts-node/register test/**/*.ts",
    "itest": "waffle .waffle.json && mocha -r ts-node/register test/unit_tests/**/*.js test/integration_ganache.ts",
    "unit-test": "waffle .waffle.json && mocha test/unit_tests/**/*.js",
    "deploy": "yarn build && ts-node scripts/testnet-deploy.ts --deploy --publish",
=======
    "build": "waffle config.json && waffle config_flat.json",
    "test": "yarn build && mocha -r ts-node/register test/**/*.ts",
    "deploy-no-build": "ts-node scripts/testnet-deploy.ts --deploy --publish",
>>>>>>> f759c380
    "deploy-test-no-build": "ts-node scripts/testnet-deploy.ts --deploy --test",
    "publish_source": "ts-node scripts/testnet-deploy.ts --publish",
    "print-operator-wallet": "ts-node scripts/init-operator-acc.ts",
    "submit-proof": "ts-node scripts/submit-proof.ts",
    "submit-test-proof": "yarn build && ts-node scripts/submit-test-proof.ts",
    "lint:solidity": "solhint contracts/**/*.sol",
    "lint:ts": "tslint -c tslint.json {scripts,test}/**/*.ts",
    "lint:ts-fix": "tslint -c tslint.json --fix {scripts,test}/**/*.ts",
    "prettier:solidity": "prettier --write contracts/**/*.sol",
    "exampleDeposits": "ts-node scripts/exampleDeposits.ts"
  }
}<|MERGE_RESOLUTION|>--- conflicted
+++ resolved
@@ -27,17 +27,12 @@
     "zksync": "^0.3.9"
   },
   "scripts": {
-<<<<<<< HEAD
     "build": "waffle .waffle.json && waffle .waffle.config_flat.json",
     "test": "waffle .waffle.json && mocha -r ts-node/register test/**/*.ts",
     "itest": "waffle .waffle.json && mocha -r ts-node/register test/unit_tests/**/*.js test/integration_ganache.ts",
     "unit-test": "waffle .waffle.json && mocha test/unit_tests/**/*.js",
     "deploy": "yarn build && ts-node scripts/testnet-deploy.ts --deploy --publish",
-=======
-    "build": "waffle config.json && waffle config_flat.json",
-    "test": "yarn build && mocha -r ts-node/register test/**/*.ts",
     "deploy-no-build": "ts-node scripts/testnet-deploy.ts --deploy --publish",
->>>>>>> f759c380
     "deploy-test-no-build": "ts-node scripts/testnet-deploy.ts --deploy --test",
     "publish_source": "ts-node scripts/testnet-deploy.ts --publish",
     "print-operator-wallet": "ts-node scripts/init-operator-acc.ts",
