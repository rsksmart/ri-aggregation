--- conflicted
+++ resolved
@@ -1,8 +1,4 @@
-<<<<<<< HEAD
 import { ethers } from "ethers";
-=======
-import {ethers} from "ethers";
->>>>>>> f7c04178
 import {
     addTestERC20Token,
     mintTestERC20Token,
@@ -17,17 +13,10 @@
     priorityQueueTestContractCode,
 } from "../src.ts/deploy";
 
-<<<<<<< HEAD
 import { expect, use } from "chai";
 import { solidity } from "ethereum-waffle";
 import { bigNumberify, parseEther, hexlify, formatEther } from "ethers/utils";
-import { createDepositPublicData, createWithdrawPublicData, createFullExitPublicData, hex_to_ascii } from "./helpers";
-=======
-import {expect, use} from "chai";
-import {solidity} from "ethereum-waffle";
-import {bigNumberify, parseEther, hexlify, formatEther} from "ethers/utils";
-import {createDepositPublicData, createWithdrawPublicData, createFullExitPublicData, hex_to_ascii} from "./helpers";
->>>>>>> f7c04178
+import { createDepositPublicData, createWithdrawPublicData, createFullExitPublicData } from "./helpers";
 
 use(solidity);
 
@@ -80,11 +69,7 @@
         const depositValue = parseEther("0.3"); // the value passed to tx
         const depositAmount = parseEther("0.296778"); // amount after: tx value - some counted fee
         const depositFee = parseEther("0.003222"); // tx fee
-<<<<<<< HEAD
         const depositTx = await franklinDeployedContract.depositETH(depositAmount, franklinAddressBinary, { value: depositValue });
-=======
-        const depositTx = await franklinDeployedContract.depositETH(depositAmount, franklinAddressBinary, {value: depositValue});
->>>>>>> f7c04178
         const depositReceipt = await depositTx.wait();
         const depositEvent = depositReceipt.events[1].args;
 
@@ -128,11 +113,6 @@
 
         // Commit block with eth partial exit.
         const exitValue = parseEther("0.2");
-<<<<<<< HEAD
-
-=======
-        
->>>>>>> f7c04178
         const exitBlockPublicData = createWithdrawPublicData(tokenId, hexlify(exitValue), exitWallet.address);
 
         const partExTx = await franklinDeployedContract.commitBlock(2, 22,
@@ -174,26 +154,17 @@
         console.log("Verified deposit");
 
         const beforePartExitBalance = await exitWallet.getBalance();
-<<<<<<< HEAD
 
         const verifyPartExTx = await franklinDeployedContract.verifyBlock(2, dummyBlockProof, { gasLimit: bigNumberify("500000") });
         const verifyPartExReceipt = await verifyPartExTx.wait();
-=======
-        
-        const verifyPartExTx = await franklinDeployedContract.verifyBlock(2, dummyBlockProof, {gasLimit: bigNumberify("500000")});
-        const verifyPartExReceipt  = await verifyPartExTx.wait();
->>>>>>> f7c04178
         const verifyPartExEvents = verifyPartExReceipt.events;
 
         const verifiedEvent2 = verifyPartExEvents.pop().args;
 
         expect(verifiedEvent2.blockNumber).equal(2);
 
-<<<<<<< HEAD
         let v = await franklinDeployedContract.completeWithdrawals(1);
         await v.wait();
-=======
->>>>>>> f7c04178
         const afterPartExitBalance = await exitWallet.getBalance();
         expect(afterPartExitBalance.sub(beforePartExitBalance)).eq(exitValue);
 
@@ -201,11 +172,7 @@
 
         // Full exit eth
         const fullExitAmount = parseEther("0.096778"); // amount after: tx value - some counted fee - exit amount
-<<<<<<< HEAD
-        const fullExitMinusGas = parseEther("0.096047308");
-=======
         const fullExitMinusGas = parseEther("0.096047605");
->>>>>>> f7c04178
         const accId = 0;
         const pubkey = "0x0000000000000000000000000000000000000000000000000000000000000000";
         const signature = Buffer.from("00000000000000000000000000000000000000000000000000000000000000000000000000000000000000000000000000000000000000000000000000000000", "hex");
@@ -216,11 +183,7 @@
             tokenAddr,
             signature,
             nonce,
-<<<<<<< HEAD
             { value: depositValue, gasLimit: bigNumberify("500000") }
-=======
-            {value: depositValue, gasLimit: bigNumberify("500000")}
->>>>>>> f7c04178
         );
         await fullExTx.wait();
 
@@ -262,11 +225,7 @@
         // Verify block with full exit.
         const beforeFullExitBalance = await wallet.getBalance();
 
-<<<<<<< HEAD
         const verifyFullExTx = await franklinDeployedContract.verifyBlock(3, dummyBlockProof, { gasLimit: bigNumberify("500000") });
-=======
-        const verifyFullExTx = await franklinDeployedContract.verifyBlock(3, dummyBlockProof, {gasLimit: bigNumberify("500000")});
->>>>>>> f7c04178
         const verifyFullExReceipt = await verifyFullExTx.wait();
         const verifyEvents = verifyFullExReceipt.events;
 
@@ -276,7 +235,6 @@
 
         expect(await priorityQueueDeployedContract.totalOpenPriorityRequests()).equal(0);
         expect(await priorityQueueDeployedContract.firstPriorityRequestId()).equal(2);
-<<<<<<< HEAD
 
         v = await franklinDeployedContract.completeWithdrawals(1);
         await v.wait();
@@ -297,25 +255,6 @@
         expect(newBalance.sub(oldBalance).add(gasUsed)).eq(accumFees);
         expect(await franklinDeployedContract.balancesToWithdraw(wallet.address, 0)).equal(bigNumberify(0));
 
-=======
-        
-        const afterFullExitBalance = await wallet.getBalance();
-        expect(afterFullExitBalance.sub(beforeFullExitBalance)).eq(fullExitMinusGas); // full exit amount minus gas fee for send transaction
-
-        console.log("Full exit verified");
-
-        // Withdraw accumulated fees eth for wallet
-        const accumFees = parseEther("0.006282");
-        const oldBalance = await wallet.getBalance();
-        const balanceToWithdraw = await franklinDeployedContract.balancesToWithdraw(wallet.address, 0);
-        const exitTx = await franklinDeployedContract.withdrawETH(balanceToWithdraw);
-        const exitTxReceipt = await exitTx.wait();
-        const gasUsed = exitTxReceipt.gasUsed.mul(await provider.getGasPrice());
-        const newBalance = await wallet.getBalance();
-        expect(newBalance.sub(oldBalance).add(gasUsed)).eq(accumFees);
-        expect(await franklinDeployedContract.balancesToWithdraw(wallet.address, 0)).equal(bigNumberify(0));
-
->>>>>>> f7c04178
         console.log("Withdrawed to wallet");
 
         console.log(" + ETH Integration passed")
@@ -418,15 +357,9 @@
         console.log("Verified deposit");
 
         const oldBalance1 = await erc20DeployedToken.balanceOf(exitWallet.address);
-<<<<<<< HEAD
 
         const verifyPartExTx = await franklinDeployedContract.verifyBlock(2, dummyBlockProof, { gasLimit: bigNumberify("500000") });
         const verifyPartExReceipt = await verifyPartExTx.wait();
-=======
-        
-        const verifyPartExTx = await franklinDeployedContract.verifyBlock(2, dummyBlockProof, {gasLimit: bigNumberify("500000")});
-        const verifyPartExReceipt  = await verifyPartExTx.wait();
->>>>>>> f7c04178
         const verifyPartExEvents = verifyPartExReceipt.events;
 
         console.log("verifyPartExEvents:", verifyPartExEvents);
@@ -435,15 +368,10 @@
 
         expect(verifiedEvent2.blockNumber).equal(2);
 
-<<<<<<< HEAD
         let v = await franklinDeployedContract.completeWithdrawals(1);
         await v.wait();
         const newBalance1 = await erc20DeployedToken.balanceOf(exitWallet.address);
 
-=======
-        const newBalance1 = await erc20DeployedToken.balanceOf(exitWallet.address);
-        
->>>>>>> f7c04178
         expect(newBalance1.sub(oldBalance1)).eq(exitValue);
 
         console.log("Verified partial exit");
@@ -460,11 +388,7 @@
             tokenAddr,
             signature,
             nonce,
-<<<<<<< HEAD
             { value: feeValue, gasLimit: bigNumberify("500000") }
-=======
-            {value: feeValue, gasLimit: bigNumberify("500000")}
->>>>>>> f7c04178
         );
         await fullExTx.wait();
 
@@ -505,11 +429,7 @@
         // Verify block with full exit.
         const oldBalance2 = await erc20DeployedToken.balanceOf(wallet.address);
 
-<<<<<<< HEAD
         const verifyFullExTx = await franklinDeployedContract.verifyBlock(3, dummyBlockProof, { gasLimit: bigNumberify("500000") });
-=======
-        const verifyFullExTx = await franklinDeployedContract.verifyBlock(3, dummyBlockProof, {gasLimit: bigNumberify("500000")});
->>>>>>> f7c04178
         const verifyFullExReceipt = await verifyFullExTx.wait();
         const verifyEvents = verifyFullExReceipt.events;
 
@@ -520,12 +440,9 @@
         expect(await priorityQueueDeployedContract.totalOpenPriorityRequests()).equal(0);
         expect(await priorityQueueDeployedContract.firstPriorityRequestId()).equal(2);
 
-<<<<<<< HEAD
         v = await franklinDeployedContract.completeWithdrawals(1);
         await v.wait();
 
-=======
->>>>>>> f7c04178
         const newBalance2 = await erc20DeployedToken.balanceOf(wallet.address);
 
         expect(newBalance2.sub(oldBalance2)).eq(fullExitAmount);
