--- conflicted
+++ resolved
@@ -8,11 +8,8 @@
 
 ### Changed
 
-<<<<<<< HEAD
 - The token name is now set for each scenario separately instead of the network section of the loadtest configuration.
-=======
 - Rejected transactions are now stored in the database for 2 weeks only.
->>>>>>> 8ce235b4
 
 ### Added
 
