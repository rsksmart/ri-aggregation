--- conflicted
+++ resolved
@@ -2,19 +2,19 @@
 
 All notable changes to the core components will be documented in this file.
 
-<<<<<<< HEAD
-## Prior to 2020-12-25
-=======
 ## Unreleased
 
 ### Changed
 
 - `gen_token_add_contract` crate is rewritten in ts.
+- Metrics were added to some functions from lib/storage.
+- `get_tx_by_hash` function was simplified.
 
 ### Added
 
 - `closest_greater_or_eq_packable_fee_amount` and `closest_greater_or_eq_packable_token_amount` functions.
   `test_float_conversions` test was expanded.
+- Loadtest scenario for stressing transaction batches
 
 ### Fixed
 
@@ -22,13 +22,11 @@
 - Wrong index type used in the database causing some queries to take too much time.
 
 ## Prior to 2020-12-23
->>>>>>> 16ae768f
 
 ### Added
 
 - A possibility to get an Ethereum tx hash for withdrawal operation.
 - Support for non-standard Ethereum signatures.
-- Loadtest scenario for stressing transaction batches
 
 ### Changed
 
@@ -40,11 +38,4 @@
 
 ### Fixed
 
-- Bug with delay between receiving a job and starting sending heartbeats.
-
-## Unreleased
-
-### Changed
-
-- Metrics were added to some functions from lib/storage.
-- `get_tx_by_hash` function was simplified.+- Bug with delay between receiving a job and starting sending heartbeats.