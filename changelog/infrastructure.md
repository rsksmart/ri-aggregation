--- conflicted
+++ resolved
@@ -15,11 +15,8 @@
 
 ### Added
 
-<<<<<<< HEAD
 - (`read-variable`): tool for read private and public variables from contracts.
-=======
 - (`reading-tool`): tool for reading test config.
->>>>>>> af11a921
 
 ### Fixed
 
