--- conflicted
+++ resolved
@@ -225,19 +225,16 @@
     }
 
     async getTransactionFee(
-<<<<<<< HEAD
         txType:
             | 'Withdraw'
             | 'Transfer'
             | 'FastWithdraw'
             | 'MintNFT'
+            | 'Swap'
             | ChangePubKeyFee
             | LegacyChangePubKeyFee
             | 'WithdrawNFT'
             | 'FastWithdrawNFT',
-=======
-        txType: 'Withdraw' | 'Transfer' | 'FastWithdraw' | 'Swap' | ChangePubKeyFee | LegacyChangePubKeyFee,
->>>>>>> c314e138
         address: Address,
         tokenLike: TokenLike
     ): Promise<Fee> {
@@ -253,7 +250,6 @@
     }
 
     async getTransactionsBatchFee(
-<<<<<<< HEAD
         txTypes: (
             | 'Withdraw'
             | 'Transfer'
@@ -263,10 +259,8 @@
             | 'MintNFT'
             | 'WithdrawNFT'
             | 'FastWithdrawNFT'
+            | 'Swap'
         )[],
-=======
-        txTypes: ('Withdraw' | 'Transfer' | 'FastWithdraw' | 'Swap' | ChangePubKeyFee | LegacyChangePubKeyFee)[],
->>>>>>> c314e138
         addresses: Address[],
         tokenLike: TokenLike
     ): Promise<BigNumber> {
